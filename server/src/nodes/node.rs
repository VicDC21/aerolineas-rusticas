//! Módulo de nodos.

use {
    super::session_handler::get_partition_value_from_insert,
    crate::{
        modes::ConnectionMode,
        nodes::{
            actions::opcode::SvAction,
            addr::loader::AddrLoader,
            disk_operations::disk_handler::DiskHandler,
            internal_threads::{beater, create_client_and_private_conexion, gossiper},
            keyspace_metadata::keyspace::Keyspace,
            port_type::PortType,
            states::{
                appstatus::AppStatus,
                endpoints::EndpointState,
                heartbeat::{GenType, VerType},
            },
            table_metadata::table::Table,
            utils::{divide_range, hash_value, n_th_node_in_the_cluster, send_to_node},
        },
        utils::load_json,
    },
    parser::{
        data_types::keyspace_name::KeyspaceName,
        statements::{
            ddl_statement::{
                alter_keyspace::AlterKeyspace, create_keyspace::CreateKeyspace,
                create_table::CreateTable, ddl_statement_parser::DdlStatement,
                drop_keyspace::DropKeyspace,
            },
            dml_statement::{
                dml_statement_parser::DmlStatement,
                main_statements::{
                    delete::Delete, insert::Insert, select::select_operation::Select,
                    update::Update,
                },
            },
        },
    },
    protocol::{
        aliases::{
            results::Result,
            types::{Byte, Int, Long, Short, Uint, Ulong},
        },
        errors::error::Error,
        headers::{flags::Flag, length::Length, opcode::Opcode, stream::Stream, version::Version},
        messages::responses::result_kinds::ResultKind,
        traits::Byteable,
    },
    rand::{seq::SliceRandom, thread_rng},
    serde::{Deserialize, Serialize},
    serde_json::{json, Value},
    std::{
        collections::HashMap,
        net::{IpAddr, TcpStream},
        path::Path,
        sync::mpsc::{channel, Receiver, Sender},
        thread::JoinHandle,
    },
};

/// El ID de un nodo. No se tienen en cuenta casos de cientos de nodos simultáneos,
/// así que un byte debería bastar para representarlo.
pub type NodeId = Byte;
/// Mapea todos los estados de los vecinos y de sí mismo.
pub type NodesMap = HashMap<NodeId, EndpointState>;
/// Mapea todas las conexiones actualmente abiertas.
pub type OpenConnectionsMap = HashMap<Stream, TcpStream>;
/// El handle donde vive una operación de nodo.
pub type NodeHandle = JoinHandle<Result<()>>;

/// Cantidad inicial de nodos en el clúster.
///
/// No necesariamente debe coincidir con la cantidad de nodos en el archivo de IPs `node_ips.csv`,
/// ya que se pueden incorporar nodos nuevos al clúster.
///
/// Lo que NO es posible, es que sea menor.
pub const N_NODES: Byte = 5;
/// El límite posible para los rangos de los nodos.
pub const NODES_RANGE_END: Ulong = 18446744073709551615;

/// Un nodo es una instancia de parser que se conecta con otros nodos para procesar _queries_.
#[derive(Serialize, Deserialize)]
pub struct Node {
    /// El ID del nodo mismo.
    id: NodeId,

    /// Los estados de los nodos vecinos, incluyendo este mismo.
    ///
    /// No necesariamente serán todos los otros nodos del cluster, sólo los que este nodo conoce.
    #[serde(skip)]
    pub neighbours_states: NodesMap,

    /// Estado actual del nodo.
    #[serde(skip)]
    pub endpoint_state: EndpointState,

    /// Dirección de almacenamiento en disco.
    #[serde(skip)]
    pub storage_addr: String,

    /// Nombre del keyspace por defecto.
    pub default_keyspace_name: String,

    /// Nombre del keyspace por defecto de cada usuario.
    pub users_default_keyspace_name: HashMap<String, String>,

    /// Los keyspaces que tiene el nodo.
    /// (nombre, keyspace)
    pub keyspaces: HashMap<String, Keyspace>,

    /// Las tablas que tiene el nodo.
    /// (nombre, tabla)
    tables: HashMap<String, Table>,

    /// Nombre de la tabla y los valores de las _partitions keys_ que contiene
    pub tables_and_partitions_keys_values: HashMap<String, Vec<String>>,

    /// Mapa de conexiones abiertas entre el nodo y otros clientes.
    #[serde(skip)]
    open_connections: OpenConnectionsMap,

    /// Los pesos de los nodos.
    nodes_weights: Vec<usize>,

    /// Indica si es un nodo distinto a los N_NODES originales.
    #[serde(skip)]
    pub is_new_node: bool,

    /// Canales que sirven para enviar un booleano que frene los hilos _gossiper_ y _beater_ del nodo.
    #[serde(skip)]
    pub stoppers: Vec<Sender<bool>>,
}

impl Node {
    /// Crea un nodo.
    pub fn new(
        id: NodeId,
        mode: ConnectionMode,
        is_new_node: bool,
        stoppers: Vec<Sender<bool>>,
    ) -> Result<Self> {
        let mut neighbours_states = NodesMap::new();
        let endpoint_state = EndpointState::with_id_and_mode(id, mode);
        neighbours_states.insert(id, endpoint_state.clone());

        Ok(Self {
            id,
            neighbours_states,
            endpoint_state,
            storage_addr: DiskHandler::new_node_storage(id)?,
            default_keyspace_name: "".to_string(),
            users_default_keyspace_name: HashMap::new(),
            keyspaces: HashMap::new(),
            tables: HashMap::new(),
            tables_and_partitions_keys_values: HashMap::new(),
            open_connections: OpenConnectionsMap::new(),
            nodes_weights: Vec::new(),
            is_new_node,
            stoppers,
        })
    }

    /// Setea el valor por defecto de los campos que no son guardados en su archivo JSON.
    ///
    /// Se asume que esta función se llama sobre un nodo que fue cargado recientemente de su archivo JSON.
    pub fn set_default_fields(
        &mut self,
        id: NodeId,
        mode: ConnectionMode,
        is_new: bool,
        stoppers: Vec<Sender<bool>>,
    ) -> Result<()> {
        let mut neighbours_states = NodesMap::new();
        let endpoint_state = EndpointState::with_id_and_mode(id, mode);
        neighbours_states.insert(id, endpoint_state.clone());

        self.neighbours_states = neighbours_states;
        self.endpoint_state = endpoint_state;
        self.storage_addr = DiskHandler::get_node_storage(id)?;
        self.open_connections = OpenConnectionsMap::new();
        self.is_new_node = is_new;
        self.stoppers = stoppers;

        Ok(())
    }

    /// Inicia un nodo con un ID específico en modo de conexión _parsing_.
    pub fn init_in_parsing_mode(id: NodeId) -> Result<()> {
        Self::init(id, ConnectionMode::Parsing, false, None)
    }

    /// Inicia un nodo con un ID específico en modo de conexión _echo_.
    pub fn init_in_echo_mode(id: NodeId) -> Result<()> {
        Self::init(id, ConnectionMode::Echo, false, None)
    }

    /// Inicia un nuevo nodo con un ID específico en modo de conexión _parsing_.
    pub fn init_new_in_parsing_mode(id: NodeId, ip: &str) -> Result<()> {
        Self::init_new(id, ip, ConnectionMode::Parsing)
    }

    /// Inicia un nuevo nodo con un ID específico en modo de conexión _echo_.
    pub fn init_new_in_echo_mode(id: NodeId, ip: &str) -> Result<()> {
        Self::init_new(id, ip, ConnectionMode::Echo)
    }

    /// Agrega un nuevo nodo al clúster con un ID e IP específicos.
    fn init_new(id: NodeId, ip: &str, mode: ConnectionMode) -> Result<()> {
        if Self::id_exists(&id) {
            return Err(Error::ServerError(format!(
                "El ID {id} ya está en uso por otro nodo."
            )));
        }
        // Aca ya sabemos que la IP es válida, entonces no hace falta un else
        if let Ok(ip) = ip.parse::<IpAddr>() {
            if Self::ip_exists(&ip) {
                return Err(Error::ServerError(format!(
                    "La IP {ip} ya está en uso por otro nodo."
                )));
            }
        }
        DiskHandler::store_new_node_id_and_ip(id, ip)?;

        Self::init(id, mode, true, Some(ip))
    }

    /// Crea un nodo con un ID específico.
    fn init(id: NodeId, mode: ConnectionMode, is_new: bool, ip: Option<&str>) -> Result<()> {
        let mut nodes_weights: Vec<usize> = Vec::new();
        let (gossiper_stopper, gossiper_receiver) = channel::<bool>();
        let (beater_stopper, beater_receiver) = channel::<bool>();
        let (cli_listener_stopper, cli_listener_receiver) = channel::<bool>();
        let (priv_listener_stopper, priv_listener_receiver) = channel::<bool>();

        let handlers = Self::bootstrap(
            id,
            mode,
            &mut nodes_weights,
            is_new,
            vec![
                gossiper_stopper,
                beater_stopper,
                cli_listener_stopper,
                priv_listener_stopper,
            ],
            cli_listener_receiver,
            priv_listener_receiver,
            ip,
        )?;

        let gossiper_handle = gossiper(id, &nodes_weights, gossiper_receiver)?;
        let beater_handle = beater(id, beater_receiver)?;

        let _ = gossiper_handle.join();
        let _ = beater_handle.join();
        Self::wait(handlers, id)?;
        Ok(())
    }

    /// Inicia la metadata y los hilos necesarios para que el nodo se conecte al cluster.
    #[allow(clippy::too_many_arguments)]
    fn bootstrap(
        id: NodeId,
        mode: ConnectionMode,
        nodes_weights: &mut Vec<usize>,
        is_new: bool,
        stoppers: Vec<Sender<bool>>,
        cli_listener_receiver: Receiver<bool>,
        priv_listener_receiver: Receiver<bool>,
        ip: Option<&str>,
    ) -> Result<Vec<Option<NodeHandle>>> {
        let nodes_ids = Self::get_all_nodes_ids();
        if nodes_ids.len() < N_NODES as usize {
            return Err(Error::ServerError(format!(
                "El archivo de IPs de los nodos no tiene la cantidad correcta de nodos. Se esperaban al menos {} nodos, se encontraron {}.",
                N_NODES, nodes_ids.len()
            )));
        }
        if !nodes_ids.contains(&id) {
            return Err(Error::ServerError(format!(
                "El ID {id} no está en el archivo de IPs de los nodos."
            )));
        }

        let mut handlers: Vec<Option<NodeHandle>> = Vec::new();
        let mut node_listeners: Vec<Option<NodeHandle>> = Vec::new();
        let metadata_path = DiskHandler::get_node_metadata_path(id)?;
        let node_metadata_path = Path::new(&metadata_path);
        let mut node = if node_metadata_path.exists() {
            let mut node: Node = load_json(&metadata_path)?;
            node.set_default_fields(id, mode, is_new, stoppers)?;
            node
        } else {
            Self::new(id, mode, is_new, stoppers)?
        };
        node.inicialize_nodes_weights(Self::get_all_n_nodes());
        *nodes_weights = node.nodes_weights.clone();
        // let max_weight_id = node.max_weight();

        let cli_socket = node.get_endpoint_state().socket(&PortType::Cli);
        let priv_socket = node.get_endpoint_state().socket(&PortType::Priv);

        create_client_and_private_conexion(
            node,
            id,
            cli_socket,
            priv_socket,
            &mut node_listeners,
            cli_listener_receiver,
            priv_listener_receiver,
        )?;

        handlers.append(&mut node_listeners);

        // Llenamos de información al nodo "seed". Arbitrariamente será el último.
        // Cuando fue iniciado el último nodo (el de mayor ID), hacemos el envío de la información,
        // pues asumimos que todos los demás ya fueron iniciados.
        if id == nodes_ids[(N_NODES - 1) as usize] {
            // Self::send_states_to_node(max_weight_id);
            Self::notify_new_node(id, ip)
        } else if is_new {
            // Si es un nodo nuevo, debemos hacer que conozca al resto del clúster, para poder
            // enviar su información a los demás mediante gossip, así sabrán de su existencia.
            // Self::send_states_to_node(id);
            Self::notify_new_node(id, ip)
        }

        Ok(handlers)
    }

    fn notify_new_node(id: NodeId, ip: Option<&str>) {
        for node_id in Self::get_all_nodes_ids() {
            if id == node_id {
                continue;
            }
            if let Some(ip) = ip {
                if send_to_node(
                    node_id,
                    SvAction::SendEndpointState(id, ip.to_string()).as_bytes(),
                    PortType::Priv,
                )
                .is_err()
                {
                    println!(
                        "El nodo {id} se encontró apagado cuando el nodo {node_id} intentó presentarse.",
                    );
                }
            }
        }
    }

    fn inicialize_nodes_weights(&mut self, actual_n_nodes: usize) {
        self.nodes_weights = vec![1; actual_n_nodes];
        self.nodes_weights[(N_NODES - 1) as usize] *= 3; // El último nodo original tiene el triple de probabilidades de ser elegido.
    }

    /// Decide cuál es el nodo con el mayor "peso". Es decir, el que tiene más probabilidades
    /// de ser elegido cuando se los elige "al azar".
    ///
    /// Si todos son iguales, agarra el primero.
    pub fn max_weight(&self) -> NodeId {
        let nodes_ids = self.get_nodes_ids();
        let mut max_id: usize = 0;
        for i in 0..nodes_ids.len() {
            if self.nodes_weights[i] > self.nodes_weights[max_id] {
                max_id = i;
            }
        }
        nodes_ids[max_id]
    }

    /// Le notifica al nodo del ID dado que debe ser dado de baja del clúster.
    pub fn delete_node(id_to_delete: NodeId) -> Result<()> {
        let nodes = Self::get_all_nodes_ids();
        let mut rng = thread_rng();
        if let Some(&node_selected) = nodes.choose(&mut rng) {
            send_to_node(
                node_selected,
                SvAction::NodeToDelete(id_to_delete).as_bytes(),
                PortType::Priv,
            )?;
        }
        Ok(())
    }

    pub fn notify_node_is_gonna_be_deleted(&self, id_to_delete: NodeId) -> Result<()> {
        if !Self::id_exists(&id_to_delete) {
            return Err(Error::ServerError(format!(
                "El ID {id_to_delete} no está en el archivo de IPs de los nodos."
            )));
        }
        send_to_node(
            id_to_delete,
            SvAction::DeleteNode.as_bytes(),
            PortType::Priv,
        )?;
        Ok(())
    }

    /// Actualiza el estado del nodo a _Left_ y le notifica al resto de nodos que se
    /// está dando de baja.
    pub fn node_to_deletion(&mut self) -> Result<()> {
        for node in self.get_nodes_ids() {
            send_to_node(
                node,
                SvAction::NodeIsLeaving(self.id).as_bytes(),
                PortType::Priv,
            )?;
        }
        self.endpoint_state.set_appstate_status(AppStatus::Left);
        Ok(())
    }

    fn add_table(&mut self, table: Table) {
        let table_name = table.get_name().to_string();
        let partition_key: Vec<String> = Vec::new();
        self.tables.insert(table_name.clone(), table);
        self.tables_and_partitions_keys_values
            .insert(table_name, partition_key);
    }

    /// Obtiene una tabla dado su nombre.
    pub fn get_table(&self, table_name: &str) -> Result<&Table> {
        match self.tables.get(table_name) {
            Some(table) => Ok(table),
            None => Err(Error::ServerError(format!(
                "La tabla llamada {table_name} no existe"
            ))),
        }
    }

    /// Responde si una tabla existe o no dado su nombre.
    pub fn table_exists(&self, table_name: &str) -> bool {
        self.tables.contains_key(table_name)
    }

    fn add_keyspace(&mut self, keyspace: Keyspace) {
        self.keyspaces
            .insert(keyspace.get_name().to_string(), keyspace);
    }

    /// Obtiene un keyspace dado el nombre de una tabla.
    fn get_keyspace(&self, table_name: &str) -> Result<&Keyspace> {
        let table = self.get_table(table_name)?;

        match self.keyspaces.get(table.keyspace.as_str()) {
            Some(keyspace) => Ok(keyspace),
            None => Err(Error::ServerError(format!(
                "El keyspace `{}` no existe",
                table.keyspace.as_str()
            ))),
        }
    }

    /// Obtiene un keyspace dado su nombre.
    pub fn get_keyspace_from_name(&self, keyspace_name: &str) -> Result<&Keyspace> {
        match self.keyspaces.get(keyspace_name) {
            Some(keyspace) => Ok(keyspace),
            None => Err(Error::ServerError(format!(
                "El keyspace `{keyspace_name}` no existe"
            ))),
        }
    }

    /// Respuesta si un keyspace existe o no dado su nombre.
    pub fn keyspace_exists(&self, keyspace_name: &str) -> bool {
        self.keyspaces.contains_key(keyspace_name)
    }

    fn set_default_keyspace_name(&mut self, keyspace_name: String) -> Result<()> {
        if self.keyspace_exists(&keyspace_name) {
            self.default_keyspace_name = keyspace_name;
            Ok(())
        } else {
            Err(Error::ServerError(format!(
                "El keyspace `{keyspace_name}` no existe"
            )))
        }
    }

    /// Obtiene el nombre del keyspace por defecto. Devuelve error si no se ha seleccionado uno.
    pub fn get_default_keyspace_name(&self) -> Result<String> {
        if !self.default_keyspace_name.is_empty() {
            Ok(self.default_keyspace_name.clone())
        } else {
            Err(Error::ServerError(
                "No se ha seleccionado un keyspace por defecto".to_string(),
            ))
        }
    }

    /// Si se elige un keyspace preferido, se verifica que éste exista y devuelve su nombre.
    /// En caso contrario, devuelve el nombre del keyspace por defecto.
    ///
    /// Devuelve error si alguno de los dos no existe.
    pub fn choose_available_keyspace_name(
        &self,
        preferred_keyspace_name: Option<String>,
    ) -> Result<String> {
        let default_keyspace_name = self.get_default_keyspace_name()?;

        match preferred_keyspace_name {
            Some(preferred_keyspace_name) => {
                if self.keyspace_exists(&preferred_keyspace_name) {
                    Ok(preferred_keyspace_name.to_string())
                } else {
                    Err(Error::ServerError(format!(
                        "El keyspace llamado {preferred_keyspace_name} no existe"
                    )))
                }
            }
            None => Ok(default_keyspace_name),
        }
    }

    /// Obtiene una copia del ID del nodo.
    pub fn get_id(&self) -> NodeId {
        self.id
    }

    /// Consulta el estado del nodo.
    pub fn get_endpoint_state(&self) -> &EndpointState {
        &self.endpoint_state
    }

    /// Devuelve los IDs de los nodos del cluster. Ordenados de menor a mayor.
    pub fn get_nodes_ids(&self) -> Vec<NodeId> {
        let mut nodes_ids: Vec<NodeId> = AddrLoader::default_nodes().get_ids();
        for (id, state) in &self.neighbours_states {
            let status = state.get_appstate().get_status();
            if *status == AppStatus::Left || *status == AppStatus::Remove {
                nodes_ids.retain(|id_to_retain| id_to_retain != id);
            }
        }
        nodes_ids.sort();
        nodes_ids
    }

    /// Devuelve los IDs de todos los nodos del cluster sin importar su Status. Ordenados de menor a mayor.
    pub fn get_all_nodes_ids() -> Vec<NodeId> {
        let mut nodes_ids: Vec<NodeId> = AddrLoader::default_nodes().get_ids();
        nodes_ids.sort();
        nodes_ids
    }

    /// Devuelve la cantidad de nodos actual en el clúster, en base al archivo de IPs `node_ips.csv`.
    pub fn get_actual_n_nodes(&self) -> usize {
<<<<<<< HEAD
        let nodes_ids = Node::get_all_nodes_ids();
        let mut actual_n_nodes = nodes_ids.len();
        for node_id in nodes_ids {
            if let Some(state) = self.neighbours_states.get(&node_id) {
                let status = state.get_appstate().get_status();
                if *status == AppStatus::Left || *status == AppStatus::Remove {
                    actual_n_nodes -= 1;
                }
            }
        }
        actual_n_nodes
    }

    pub fn get_metadata_n_neighbours(&self) -> usize {
        let mut actual_n_nodes = self.neighbours_states.len();
=======
        let mut actual_n_nodes = AddrLoader::default_nodes().get_ids().len();
>>>>>>> 0843c23f
        for state in self.neighbours_states.values() {
            let status = state.get_appstate().get_status();
            if *status == AppStatus::Left || *status == AppStatus::Remove {
                actual_n_nodes -= 1;
            }
        }
        actual_n_nodes
    }

    /// Devuelve la cantidad de todos los nodos en el cluster, sin importar su Status.
    pub fn get_all_n_nodes() -> usize {
        AddrLoader::default_nodes().get_ids().len()
    }

    /// Devuelve _true_ si el ID dado existe en el archivo de IPs `node_ips.csv`, _false_ en caso contrario.
    fn id_exists(id: &NodeId) -> bool {
        AddrLoader::default_nodes().get_ids().contains(id)
    }

    /// Devuelve _true_ si la IP dada existe en el archivo de IPs `node_ips.csv`, _false_ en caso contrario.
    fn ip_exists(ip: &IpAddr) -> bool {
        AddrLoader::default_nodes().get_ips().contains(ip)
    }

    /// Selecciona un ID de nodo conforme al _hashing_ del valor del _partition key_ y los rangos de los nodos.
    pub fn select_node(&self, value: &str) -> NodeId {
        let nodes_ids = self.get_nodes_ids();
        let hash_val = hash_value(value);

        let nodes_ranges = divide_range(0, NODES_RANGE_END, nodes_ids.len());
        let mut i = 0;
        for (a, b) in nodes_ranges {
            if a <= hash_val && hash_val < b {
                return nodes_ids[i];
            }
            i += 1;
        }
        nodes_ids[i]
    }

    /// Compara si el _heartbeat_ de un nodo es más nuevo que otro.
    pub fn is_newer(&self, other: &Self) -> bool {
        self.endpoint_state.is_newer(&other.endpoint_state)
    }

    /// Envia su endpoint state al nodo del ID correspondiente.
    pub fn send_endpoint_state(&self, id: NodeId, ip: String) {
        let _ = DiskHandler::store_new_node_id_and_ip(id, &ip);
        let _ = send_to_node(
            id,
            SvAction::NewNeighbour(self.id, self.get_endpoint_state().clone()).as_bytes(),
            PortType::Priv,
        )
        .inspect_err(|e| {
            eprintln!(
                "El nodo {} se encontró apagado cuando el nodo {} intentó presentarse. Error: {e}",
                id, self.id
            )
        });
    }

    /// Consulta si ya se tiene un [EndpointState].
    ///
    /// No compara los estados en profundidad, sólo verifica si se tiene un estado
    /// con la misma IP.
    fn _has_endpoint_state(&self, state: &EndpointState) -> bool {
        let guessed_id = match AddrLoader::default_nodes().get_id(state.get_addr()) {
            Ok(guessed_right) => guessed_right,
            Err(_) => return false,
        };
        self.has_endpoint_state_by_id(&guessed_id)
    }

    /// Consulta si ya se tiene un [EndpointState] por ID de nodo.
    ///
    /// No compara los estados en profundidad, sólo verifica si se tiene un estado
    /// con la misma IP.
    fn has_endpoint_state_by_id(&self, node_id: &NodeId) -> bool {
        self.neighbours_states.contains_key(node_id)
    }

    /// Consulta si el nodo puede procesar consultas.
    pub fn is_responsive(&self) -> bool {
        matches!(
            self.endpoint_state.get_appstate().get_status(),
            AppStatus::Normal
        )
    }

    /// Consulta si el nodo todavía esta booteando.
    pub fn is_bootstraping(&self) -> bool {
        matches!(
            self.endpoint_state.get_appstate().get_status(),
            AppStatus::Bootstrap
        )
    }

    /// Consulta el modo de conexión del nodo.
    pub fn mode(&self) -> &ConnectionMode {
        self.endpoint_state.get_appstate().get_mode()
    }

    /// Agrega un nuevo vecino conocido por el nodo.
    pub fn add_neighbour_state(&mut self, id: NodeId, state: EndpointState) -> Result<()> {
        let mut actual_n_nodes = self.get_actual_n_nodes();
        // Esto es para el caso en el que el nodo se encuentra en otra computadora y no tiene
        // la informacion en su archivo csv, entonces se agrega a su archivo correspondiente.
        // Se asume que esta info es válida.
        if !Self::id_exists(&id)
            && *state.get_appstate().get_status() != AppStatus::Left
            && *state.get_appstate().get_status() != AppStatus::Remove
            && *state.get_appstate().get_status() != AppStatus::Offline
        {
            DiskHandler::store_new_node_id_and_ip(id, state.get_addr().to_string().as_str())?;
            actual_n_nodes = self.get_actual_n_nodes();
        }
        if !self.has_endpoint_state_by_id(&id)
            && *state.get_appstate().get_status() != AppStatus::Left
            && *state.get_appstate().get_status() != AppStatus::Remove
        {
            if actual_n_nodes > N_NODES as usize && self.nodes_weights.len() < actual_n_nodes {
                self.nodes_weights.push(1);
            }
            self.neighbours_states.insert(id, state);
        }
        Ok(())
    }

    /// Actualiza la información de vecinos con otro mapa dado.
    ///
    /// No se comprueba si las entradas nuevas son más recientes o no: reemplaza todo sin preguntar.
    pub fn update_neighbours(&mut self, new_neighbours: NodesMap) -> Result<()> {
        let mut actual_n_nodes = self.get_actual_n_nodes();
        for (node_id, endpoint_state) in new_neighbours {
            // Esto es para el caso en el que el nodo se encuentra en otra computadora y no tiene
            // la informacion en su archivo csv, entonces se agrega a su archivo correspondiente.
            // Se asume que esta info es válida.
            if !Self::id_exists(&node_id)
                && *endpoint_state.get_appstate().get_status() != AppStatus::Left
                && *endpoint_state.get_appstate().get_status() != AppStatus::Remove
                && *endpoint_state.get_appstate().get_status() != AppStatus::Offline
            {
                DiskHandler::store_new_node_id_and_ip(
                    node_id,
                    endpoint_state.get_addr().to_string().as_str(),
                )?;
                actual_n_nodes = self.get_actual_n_nodes();
            }
            if !self.has_endpoint_state_by_id(&node_id)
                && *endpoint_state.get_appstate().get_status() != AppStatus::Left
                && *endpoint_state.get_appstate().get_status() != AppStatus::Remove
                && actual_n_nodes > N_NODES as usize
                && self.nodes_weights.len() < actual_n_nodes
            {
                self.nodes_weights.push(1);
            }
            if let Some(old_state) = self.neighbours_states.get(&node_id) {
                if *old_state.get_appstate_status() == AppStatus::Remove {
                    continue;
                }
            }
            if !Self::id_exists(&node_id)
                && *endpoint_state.get_appstate().get_status() == AppStatus::Remove
            {
                continue;
            }
            self.neighbours_states.insert(node_id, endpoint_state);
        }
        Ok(())
    }

    /// Actualiza el estado del nodo recibido a _Offline_.
    pub fn acknowledge_offline_neighbour(&mut self, node_id: NodeId) {
        if let Some(endpoint_state) = self.neighbours_states.get_mut(&node_id) {
            endpoint_state.set_appstate_status(AppStatus::Offline);
        }
    }

    /// Consulta el estado de _heartbeat_.
    pub fn get_beat(&self) -> (GenType, VerType) {
        self.endpoint_state.get_heartbeat().as_tuple()
    }

    /// Avanza el tiempo para el nodo.
    pub fn beat(&mut self) -> VerType {
        self.endpoint_state.beat();
        self.neighbours_states
            .insert(self.id, self.endpoint_state.clone());
        self.get_beat().1
    }

    /// Limpia las conexiones cerradas.
    ///
    /// Devuelve las conexiones que logró cerrar.
    pub fn clean_closed_connections(&mut self) -> usize {
        let mut closed_count = 0;

        self.open_connections.retain(|_, tcp_stream| {
            if tcp_stream.peer_addr().is_ok() {
                return true;
            }
            closed_count += 1;
            false
        });

        closed_count
    }

    /// Maneja una declaración DDL interna.
    pub fn handle_internal_ddl_statement(
        &mut self,
        ddl_statement: DdlStatement,
        internal_metadata: (Option<Long>, Option<Byte>),
    ) -> Result<Vec<Byte>> {
        match ddl_statement {
            DdlStatement::UseStatement(keyspace_name) => {
                self.process_internal_use_statement(&keyspace_name)
            }
            DdlStatement::CreateKeyspaceStatement(create_keyspace) => {
                self.process_internal_create_keyspace_statement(&create_keyspace)
            }
            DdlStatement::AlterKeyspaceStatement(alter_keyspace) => {
                self.process_internal_alter_keyspace_statement(&alter_keyspace)
            }
            DdlStatement::DropKeyspaceStatement(drop_keyspace) => {
                self.process_internal_drop_keyspace_statement(&drop_keyspace)
            }
            DdlStatement::CreateTableStatement(create_table) => match internal_metadata.1 {
                Some(node_number) => {
                    self.process_internal_create_table_statement(&create_table, node_number)
                }
                None => Err(Error::ServerError(
                    "No se paso metadata necesaria".to_string(),
                )),
            },
            DdlStatement::AlterTableStatement(_alter_table) => Err(Error::Invalid(
                "Alter Table Statement no está soportado.".to_string(),
            )),
            DdlStatement::DropTableStatement(_drop_table) => Err(Error::Invalid(
                "Drop Table Statement no está soportado.".to_string(),
            )),
            DdlStatement::TruncateStatement(_truncate) => Err(Error::Invalid(
                "Truncate Statement no está soportado.".to_string(),
            )),
        }
    }

    fn check_if_keyspace_exists(&self, keyspace_name: &KeyspaceName) -> bool {
        let keyspace_addr = format!("{}/{}", self.storage_addr, keyspace_name.get_name());
        let path_folder = Path::new(&keyspace_addr);
        path_folder.exists() && path_folder.is_dir()
    }

    /// Procesa una declaración USE interna.
    pub fn process_internal_use_statement(
        &mut self,
        keyspace_name: &KeyspaceName,
    ) -> Result<Vec<Byte>> {
        let name = keyspace_name.get_name().to_string();
        if self.keyspaces.contains_key(&name) {
            self.set_default_keyspace_name(name.clone())?;
            Ok(Self::create_result_void())
        } else {
            if self.check_if_keyspace_exists(keyspace_name) {
                self.set_default_keyspace_name(name.clone())?;
                return Ok(Self::create_result_void());
            }
            Err(Error::ServerError(
                "El keyspace solicitado no existe".to_string(),
            ))
        }
    }

    /// Procesa una declaración CREATE KEYSPACE interna.
    pub fn process_internal_create_keyspace_statement(
        &mut self,
        create_keyspace: &CreateKeyspace,
    ) -> Result<Vec<Byte>> {
        match DiskHandler::create_keyspace(create_keyspace, &self.storage_addr) {
            Ok(Some(keyspace)) => self.add_keyspace(keyspace),
            Ok(None) => return Ok(Self::create_result_void()),
            Err(err) => return Err(err),
        };
        Ok(Self::create_result_void())
    }

    /// Procesa una declaración ALTER KEYSPACE interna.
    pub fn process_internal_alter_keyspace_statement(
        &mut self,
        alter_keyspace: &AlterKeyspace,
    ) -> Result<Vec<Byte>> {
        let keyspace_name = alter_keyspace.name.get_name();
        match self.keyspaces.get_mut(keyspace_name) {
            Some(keyspace) => {
                if let Ok(Some(new_replication)) =
                    DiskHandler::get_keyspace_replication(alter_keyspace.get_options())
                {
                    keyspace.set_replication(new_replication);
                }
                Ok(Self::create_result_void())
            }
            None => {
                if alter_keyspace.if_exists {
                    Ok(Self::create_result_void())
                } else {
                    Err(Error::ServerError(format!(
                        "El keyspace {keyspace_name} no existe"
                    )))
                }
            }
        }
    }

    /// Procesa una declaración DROP KEYSPACE interna.
    pub fn process_internal_drop_keyspace_statement(
        &mut self,
        drop_keyspace: &DropKeyspace,
    ) -> Result<Vec<Byte>> {
        let keyspace_name = drop_keyspace.name.get_name();
        if self.keyspaces.contains_key(keyspace_name) {
            self.keyspaces.remove(keyspace_name);
            match DiskHandler::drop_keyspace(keyspace_name, &self.storage_addr) {
                Ok(_) => Ok(Self::create_result_void()),
                Err(e) => Err(e),
            }
        } else if drop_keyspace.if_exists {
            Ok(Self::create_result_void())
        } else {
            Err(Error::ServerError(format!(
                "El keyspace {keyspace_name} no existe"
            )))
        }
    }

    /// Procesa una declaración CREATE TABLE interna.
    pub fn process_internal_create_table_statement(
        &mut self,
        create_table: &CreateTable,
        node_number: Byte,
    ) -> Result<Vec<Byte>> {
        let default_keyspace_name = self.get_default_keyspace_name()?;

        match DiskHandler::create_table(
            create_table,
            &self.storage_addr,
            &default_keyspace_name,
            node_number,
        ) {
            Ok(Some(table)) => {
                self.add_table(table);
            }
            Ok(None) => return Err(Error::ServerError("No se pudo crear la tabla".to_string())),
            Err(err) => return Err(err),
        };
        Ok(Self::create_result_void())
    }

    /// Maneja una declaración DML interna.
    pub fn handle_internal_dml_statement(
        &mut self,
        dml_statement: DmlStatement,
        internal_metadata: (Option<Long>, Option<Byte>),
    ) -> Result<Vec<Byte>> {
        let node_number = get_node_replica_number_from_internal_metadata(internal_metadata)?;
        match dml_statement {
            DmlStatement::SelectStatement(select) => self.process_select(&select, node_number),
            DmlStatement::InsertStatement(insert) => {
                let timestamp = get_timestamp_from_internal_metadata(internal_metadata)?;
                self.process_insert(&insert, timestamp, node_number)
            }
            DmlStatement::UpdateStatement(update) => {
                let timestamp = get_timestamp_from_internal_metadata(internal_metadata)?;
                self.process_update(&update, timestamp, node_number)
            }
            DmlStatement::DeleteStatement(delete) => self.process_delete(&delete, node_number),
        }
    }

    /// Procesa una declaración SELECT.
    pub fn process_select(&self, select: &Select, node_id: Byte) -> Result<Vec<Byte>> {
        let table = self.get_table(&select.from.get_name())?;

        // SIEMPRE ANTES DE UN DISKHANDLER HACER UN LOCK/WRITE
        let mut res = DiskHandler::do_select(
            select,
            &self.storage_addr,
            table,
            &self.get_default_keyspace_name()?,
            node_id,
        )?;

        Ok(Self::create_result_select(&mut res))
    }

    /// Crea un result de tipo select.
    pub fn create_result_select(res: &mut Vec<Byte>) -> Vec<Byte> {
        let mut response: Vec<Byte> = Vec::new();
        response.append(&mut Version::ResponseV5.as_bytes());
        response.append(&mut Flag::Default.as_bytes());
        response.append(&mut Stream::new(0).as_bytes());
        response.append(&mut Opcode::Result.as_bytes());
        response.append(&mut Length::new(res.len() as Uint).as_bytes());
        response.append(res);
        response
    }

    /// Procesa una declaración INSERT.
    pub fn process_insert(
        &mut self,
        insert: &Insert,
        timestamp: Long,
        node_number: Byte,
    ) -> Result<Vec<Byte>> {
        let table = self.get_table(&insert.table.get_name())?;

        DiskHandler::do_insert(
            insert,
            &self.storage_addr,
            table,
            &self.get_default_keyspace_name()?,
            timestamp,
            node_number,
        )?;
        let partition_value = get_partition_value_from_insert(insert, table)?;
        match self.check_if_has_new_partition_value(partition_value, &insert.get_table_name())? {
            Some(new_partition_values) => self
                .tables_and_partitions_keys_values
                .insert(insert.table.get_name().to_string(), new_partition_values),
            None => None,
        };
        Ok(Self::create_result_void())
    }

    /// Revisa si no tiene el partition value recibido, para el nombre de tabla dado.
    /// Si no lo tiene, lo agrega y lo devuelve junto al resto. Caso contrario, devuelve None.
    pub fn check_if_has_new_partition_value(
        &self,
        partition_value: String,
        table_name: &String,
    ) -> Result<Option<Vec<String>>> {
        let mut partition_values: Vec<String> =
            match self.tables_and_partitions_keys_values.get(table_name) {
                Some(partition_values) => partition_values.clone(),
                None => {
                    return Err(Error::ServerError(format!(
                        "La tabla llamada {table_name} no existe"
                    )))
                }
            };
        if !partition_values.contains(&partition_value) {
            partition_values.push(partition_value.clone());
            Ok(Some(partition_values))
        } else {
            Ok(None)
        }
    }

    /// Procesa una declaración UPDATE.
    pub fn process_update(
        &mut self,
        update: &Update,
        timestamp: Long,
        node_number: Byte,
    ) -> Result<Vec<Byte>> {
        let table = self.get_table(&update.table_name.get_name())?;

        DiskHandler::do_update(
            update,
            &self.storage_addr,
            table,
            &self.get_default_keyspace_name()?,
            timestamp,
            node_number,
        )?;
        Ok(Self::create_result_void())
    }

    /// Procesa una declaración DELETE.
    pub fn process_delete(&mut self, delete: &Delete, node_number: Byte) -> Result<Vec<Byte>> {
        let table = self.get_table(&delete.from.get_name())?;

        DiskHandler::do_delete(
            delete,
            &self.storage_addr,
            table,
            &self.get_default_keyspace_name()?,
            node_number,
        )?;

        Ok(Self::create_result_void())
    }

    /// Crea un result de tipo void.
    pub fn create_result_void() -> Vec<Byte> {
        let mut response: Vec<Byte> = Vec::new();
        response.append(&mut Version::ResponseV5.as_bytes());
        response.append(&mut Flag::Default.as_bytes());
        response.append(&mut Stream::new(0).as_bytes());
        response.append(&mut Opcode::Result.as_bytes());
        response.append(&mut Length::new(4).as_bytes());
        response.append(&mut ResultKind::Void.as_bytes());
        response
    }

    /// Obtiene los valores de las _partition keys_ de una tabla dado su nombre.
    pub fn get_partition_keys_values(&self, table_name: &String) -> Result<&Vec<String>> {
        match self.tables_and_partitions_keys_values.get(table_name) {
            Some(partitions_keys_to_nodes) => Ok(partitions_keys_to_nodes),
            None => Err(Error::ServerError(
                "La tabla indicada no existe".to_string(),
            )),
        }
    }

    /// Dado el nombre de una tabla, obtiene la cantidad de replicación del keyspace al que pertenece.
    pub fn get_replicas_from_table_name(&self, table_name: &str) -> Result<Uint> {
        let keyspace = self.get_keyspace(table_name)?;
        match keyspace.simple_replicas() {
            Some(replication_factor) => Ok(replication_factor),
            None => Err(Error::ServerError("No es una simple strategy".to_string())),
        }
    }

    /// Obtiene la cantidad de filas de un result.
    pub fn get_quantity_of_rows(
        &self,
        results_from_another_nodes: &[Byte],
        rows_quantity_position: usize,
    ) -> Int {
        let new_quantity_rows =
            &results_from_another_nodes[rows_quantity_position..(rows_quantity_position + 4)];
        Int::from_be_bytes([
            new_quantity_rows[0],
            new_quantity_rows[1],
            new_quantity_rows[2],
            new_quantity_rows[3],
        ])
    }

    /// Obtiene la cantidad de columnas de un result, que se encuentra en su metadata.
    pub fn get_columns_metadata_length(&self, results_from_another_nodes: &[Byte]) -> usize {
        let mut total_length_from_metadata: usize = 21;
        if results_from_another_nodes.len() < total_length_from_metadata {
            return 0;
        }
        // el 13 al 17 son flags
        let column_quantity = &results_from_another_nodes[17..21];
        let column_quantity = Int::from_be_bytes([
            column_quantity[0],
            column_quantity[1],
            column_quantity[2],
            column_quantity[3],
        ]);
        for _ in 0..column_quantity {
            let name_length = &results_from_another_nodes
                [total_length_from_metadata..(total_length_from_metadata + 2)]; // Consigo el largo del [String]
            let name_length = Short::from_be_bytes([name_length[0], name_length[1]]); // Lo casteo para sumarlo al total
            total_length_from_metadata += (name_length as usize) + 2 + 2; // Esto es [String] + [Option]
        }
        total_length_from_metadata
    }

    fn _get_ordered_new_res_bytes(
        &self,
        results_from_another_nodes: &[Byte],
        total_length_from_metadata: usize,
        select: &Select,
    ) -> Result<Vec<Byte>> {
        let table_name = select.from.get_name();
        let table = self.get_table(&table_name)?;

        let result_string =
            String::from_utf8(results_from_another_nodes[total_length_from_metadata..].to_vec())
                .map_err(|e| Error::ServerError(e.to_string()))?;

        let rows: Vec<&str> = result_string.split("\n").collect();
        let mut splitted_rows: Vec<Vec<String>> = rows
            .iter()
            .map(|r| r.split(",").map(|s| s.to_string()).collect())
            .collect();
        if let Some(order_by) = &select.options.order_by {
            order_by.order(&mut splitted_rows, &table.get_columns_names());
        }

        let new_ordered_res = splitted_rows
            .iter()
            .map(|r| r.join(","))
            .collect::<Vec<String>>()
            .join("\n");

        Ok(new_ordered_res.as_bytes().to_vec())
    }

    /// Obtiene la cantidad de replicas de un keyspace.
    /// Devuelve error si no se usa una estrategia de replicación simple.
    pub fn get_quantity_of_replicas_from_keyspace(&self, keyspace: &Keyspace) -> Result<Uint> {
        let replicas = match keyspace.simple_replicas() {
            Some(value) => value,
            None => {
                return Err(Error::ServerError(
                    "No se usa una estrategia de replicacion simple".to_string(),
                ))
            }
        };
        Ok(replicas)
    }

    /// Obtiene la cantidad de replicas de un keyspace, dado su nombre.
    /// Devuelve error si no se usa una estrategia de replicación simple.
    pub fn get_quantity_of_replicas_from_keyspace_name(&self, keyspace_name: &str) -> Result<Uint> {
        match self.keyspaces.get(keyspace_name) {
            Some(keyspace) => self.get_quantity_of_replicas_from_keyspace(keyspace),
            None => Err(Error::ServerError(format!(
                "El keyspace llamado {keyspace_name} no existe"
            ))),
        }
    }

    /// Inicia el proceso de relocalización.
    pub fn run_relocation(&mut self) -> Result<()> {
        self.relocate_rows()?;
        self.node_ready_to_use();
        Ok(())
    }

    /// Notifica a todos los nodos que una relocalización de los datos es necesaria.
    pub fn notify_relocation_is_needed() {
        let nodes_ids = Self::get_all_nodes_ids();
        for node_id in nodes_ids {
            if send_to_node(
                node_id,
                SvAction::RelocationNeeded.as_bytes(),
                PortType::Priv,
            )
            .is_err()
            {
                println!(
                    "El nodo {node_id} se encontró apagado cuando el nodo {node_id} intentó presentarse.",
                );
            }
        }
    }

    /// Actualiza el estado del nodo a RelocatingData, notificando que el nodo debe
    /// reasignar sus datos antes de poder seguir funcionando normalmente.
    pub fn relocation_needed(&mut self) {
        self.endpoint_state
            .set_appstate_status(AppStatus::RelocationIsNeeded);
    }

    /// Actualiza el estado del nodo a estado Ready para luego poder pasar a estado Normal.
    pub fn node_ready_to_use(&mut self) {
        self.endpoint_state.set_appstate_status(AppStatus::Ready);
    }

    /// Pide la metadata previa del clúster para un nodo nuevo, así inicia con toda
    /// la información necesaria para unirse al resto de nodos.
    pub fn request_previous_metadata_for_new_node(id: NodeId) {
        // Elegimos un nodo arbitrario, ya que todos los nodos tienen la misma metadata.
        let nodes_ids = Self::get_all_nodes_ids();
        let node_id = if nodes_ids[0] == id {
            nodes_ids[1]
        } else {
            nodes_ids[0]
        };
        if send_to_node(
            node_id,
            SvAction::SendMetadata(id).as_bytes(),
            PortType::Priv,
        )
        .is_err()
        {
            println!(
                "El nodo {node_id} se encontró apagado cuando el nodo {id} intentó presentarse.",
            )
        }
    }

    /// Devuelve la metadata necesaria para la inicialización de un nuevo nodo.
    pub fn get_metadata_to_new_node_as_bytes(&self) -> Result<Vec<Byte>> {
        let metadata = json!({
            "tables": self.tables,
            "keyspaces": self.keyspaces,
            "tables_and_partitions_keys_values": self.tables_and_partitions_keys_values,
            "default_keyspace_name": self.default_keyspace_name,
        });
        let serialized = match serde_json::to_string(&metadata) {
            Ok(value) => value,
            Err(e) => return Err(Error::ServerError(e.to_string())),
        };
        Ok(serialized.as_bytes().to_vec())
    }

    /// Recibe la metadata para completar la inicialización de un nodo nuevo.
    pub fn receive_metadata(&mut self, metadata: Vec<Byte>) -> Result<()> {
        let metadata_str = match String::from_utf8(metadata) {
            Ok(value) => value,
            Err(e) => return Err(Error::ServerError(e.to_string())),
        };
        let metadata_json: Value = match serde_json::from_str(&metadata_str) {
            Ok(value) => value,
            Err(e) => return Err(Error::ServerError(e.to_string())),
        };

        let tables: HashMap<String, Table> =
            match serde_json::from_value(metadata_json["tables"].clone()) {
                Ok(value) => value,
                Err(e) => return Err(Error::ServerError(e.to_string())),
            };
        let keyspaces: HashMap<String, Keyspace> =
            match serde_json::from_value(metadata_json["keyspaces"].clone()) {
                Ok(value) => value,
                Err(e) => return Err(Error::ServerError(e.to_string())),
            };
        let tables_and_partitions_keys_values: HashMap<String, Vec<String>> =
            match serde_json::from_value(metadata_json["tables_and_partitions_keys_values"].clone())
            {
                Ok(value) => value,
                Err(e) => return Err(Error::ServerError(e.to_string())),
            };
        let default_keyspace_name: String =
            match serde_json::from_value(metadata_json["default_keyspace_name"].clone()) {
                Ok(value) => value,
                Err(e) => return Err(Error::ServerError(e.to_string())),
            };

        self.tables = tables;
        self.keyspaces = keyspaces;
        self.tables_and_partitions_keys_values = tables_and_partitions_keys_values;
        self.default_keyspace_name = default_keyspace_name;

        Ok(())
    }

    /// Crea los directorios y archivos CSV necesarios para el nodo nuevo.
    ///
    /// Además notifica a los nodos que correspondan que deben actualizar sus réplicas
    /// para adaptarse.
    pub fn create_necessary_dirs_and_csvs(&self) -> Result<()> {
        for keyspace_name in self.keyspaces.keys() {
            DiskHandler::create_keyspace_dir(keyspace_name, &self.storage_addr)?;
        }

        let nodes_ids = self.get_nodes_ids();
        for table in self.tables.values() {
            let replicas_to_create =
                self.get_quantity_of_replicas_from_keyspace_name(&table.keyspace)? as usize;
            for position in 0..replicas_to_create {
                let id_of_replica = n_th_node_in_the_cluster(self.id, &nodes_ids, position, true);
                DiskHandler::create_table_csv_file(
                    &self.storage_addr,
                    &table.keyspace,
                    &table.name,
                    &table.get_columns_names(),
                    id_of_replica,
                )?;
            }
        }
        Ok(())
    }

    /// Notifica a los demas nodos TODO
    pub fn notify_update_replicas(&self, is_deletion: bool) -> Result<()> {
        for node_id in self.get_nodes_ids() {
            if node_id != self.id {
                send_to_node(
                    node_id,
                    SvAction::UpdateReplicas(self.id, is_deletion).as_bytes(),
                    PortType::Priv,
                )?;
            }
        }
        Ok(())
    }

    /// Segun el node_id recibido, revisa si este deberia tener alguna de las replicas de las tablas que
    /// le pertenecen a este nodo. Si no le pertenece ninguna replica devuelve un vector vacio.
    pub fn copy_tables(&self, node_id: NodeId, only_farthest_replica: bool) -> Result<Vec<Byte>> {
        let mut nodes_ids = self.get_nodes_ids();
        // Se necesita que el nodo pertenezca aunque todavía no se haya presentado, solo en
        // este caso excepcional.
        if !nodes_ids.contains(&node_id) {
            nodes_ids.push(node_id);
            nodes_ids.sort();
        }
        // Tiene que ser un valor suficientemente grande.
        let mut distance = usize::MAX;
        for i in 1..nodes_ids.len() {
            if n_th_node_in_the_cluster(self.id, &nodes_ids, i, false) == node_id {
                distance = i;
            }
        }
        let mut final_rows: Vec<String> = Vec::new();
        for table in self.tables.values() {
            if (only_farthest_replica
                && (distance as Uint)
                    != self.get_quantity_of_replicas_from_keyspace_name(&table.keyspace)?)
                || (distance as Uint)
                    >= self.get_quantity_of_replicas_from_keyspace_name(&table.keyspace)?
            {
                continue;
            }

            let rows = DiskHandler::get_all_rows(
                table.get_name(),
                &self.storage_addr,
                table.get_keyspace(),
                table.get_keyspace(),
                self.id,
            )?;
            if rows.is_empty() {
                continue;
            }
            final_rows.insert(0, table.get_name().to_string());
            final_rows.insert(0, table.get_keyspace().to_string());
            for row in rows {
                final_rows.push(row.join(","));
            }
            final_rows.push("\n".to_string());
        }
        let rows_as_string = final_rows.join("\n").as_bytes().to_vec();
        Ok(rows_as_string)
    }

    /// Actualiza las replicas para adaptarse a la creacion o borrado de un nodo.
    ///
    /// Se encarga de crear los archivos CSV necesarios para este nodo, y eliminar los que
    /// ya no le corresponden.
    pub fn update_node_replicas(
        &mut self,
        node_id_changed: NodeId,
        is_deletion: bool,
    ) -> Result<Vec<Byte>> {
        // let mut im_new_node = false;
        // if self.endpoint_state.get_appstate_status() == &AppStatus::NewNode {
        //     im_new_node = true;
        // }
        self.endpoint_state
            .set_appstate_status(AppStatus::UpdatingReplicas);
        let tables = self.tables.values();
        for table in tables {
            let quantity_of_replicas =
                self.get_quantity_of_replicas_from_keyspace_name(&table.keyspace)? as Byte;
            let mut update_table_replica = false;
            for pos in 1..quantity_of_replicas {
                let replica_node_id = n_th_node_in_the_cluster(
                    self.id,
                    &Node::get_all_nodes_ids(),
                    pos as usize,
                    true,
                );
                if replica_node_id == node_id_changed {
                    update_table_replica = true
                }
            }
            if !update_table_replica {
                continue;
            }
            self.delete_and_create_replicas(
                quantity_of_replicas,
                is_deletion,
                node_id_changed,
                table,
            )?;
        }
        for table in self.tables.values() {
            let keyspace_name = table.get_keyspace();
            let replicas_quantity =
                self.get_quantity_of_replicas_from_keyspace_name(keyspace_name)?;
            for replica in 1..replicas_quantity {
                let node_number = n_th_node_in_the_cluster(
                    self.id,
                    &self.get_nodes_ids(),
                    replica as usize,
                    true,
                );
                DiskHandler::truncate_rows(
                    &self.storage_addr,
                    &table.name,
                    keyspace_name,
                    keyspace_name,
                    node_number,
                    "",
                )?;
            }
        }
        self.endpoint_state
            .set_appstate_status(AppStatus::RelocationIsNeeded);
        // Devolvemos un mensaje de éxito.
        Ok(vec![1])
    }

    fn delete_and_create_replicas(
        &self,
        quantity_of_replicas: Byte,
        is_deletion: bool,
        mut node_id: NodeId,
        table: &Table,
    ) -> Result<()> {
        let replica_pos = quantity_of_replicas as usize;
        let mut id_of_replica =
            n_th_node_in_the_cluster(self.id, &Node::get_all_nodes_ids(), replica_pos, true);
        if is_deletion {
            let aux1 = node_id;
            let aux2 = id_of_replica;
            id_of_replica = aux1;
            node_id = aux2;
        }
        DiskHandler::create_table_csv_file(
            &self.storage_addr,
            &table.keyspace,
            &table.name,
            &table.get_columns_names(),
            node_id,
        )?;
        DiskHandler::delete_table_csv_file(
            &self.storage_addr,
            &table.keyspace,
            &table.name,
            id_of_replica,
        )?;
        Ok(())
    }

    // /// TODO
    // pub fn get_replicas_of_farthest_node(&mut self) -> Result<()> {
    //     let mut nodes_ids = self.get_nodes_ids();
    //     let mut distance = usize::MAX;
    //     for i in 1..nodes_ids.len() {
    //         if n_th_node_in_the_cluster(self.id, &nodes_ids, i, false) == self.id {
    //             distance = i;
    //         }
    //     }
    //     for table in self.tables.values() {
    //         if (distance as Uint)
    //             != self.get_quantity_of_replicas_from_keyspace_name(&table.keyspace)?
    //         {
    //             continue;
    //         }
    //         let rows = DiskHandler::get_all_rows(
    //             table.get_name(),
    //             &self.storage_addr,
    //             table.get_keyspace(),
    //             table.get_keyspace(),
    //             self.id,
    //         )?;
    //         if rows.is_empty() {
    //             continue;
    //         }
    //         final_rows.insert(0, table.get_name().to_string());
    //         final_rows.insert(0, table.get_keyspace().to_string());
    //         for row in rows {
    //             final_rows.push(row.join(","));
    //         }
    //         final_rows.push("\n".to_string());
    //     }
    //     Ok(())
    // }

    // /// TODO
    // pub fn update_node_replicas_2_delete(&mut self, node_id: NodeId) -> Result<Vec<Byte>> {
    //     // let nodes_ids = self.get_nodes_ids();
    //     for table in self.tables.values() {
    //         let quantity_of_replicas =
    //             self.get_quantity_of_replicas_from_keyspace_name(&table.keyspace)? as Byte;
    //         let mut update_table_replica = false;
    //         for pos in 1..quantity_of_replicas {
    //             let replica_node_id =
    //                 n_th_node_in_the_cluster(self.id, &self.get_nodes_ids(), pos as usize, true);
    //             if replica_node_id == node_id {
    //                 update_table_replica = true
    //             }
    //         }
    //         if !update_table_replica {
    //             continue;
    //         }
    //     }
    //     // Devolvemos un mensaje de éxito.
    //     Ok(vec![1])
    // }

    /// Filtra las tablas que contiene para asegurarse de tener las filas que le
    /// corresponden luego de que el rango de particiones haya cambiado por el
    /// agregado de un nodo nuevo. Las filas que ya no le correspondan, se las envía al
    /// nodo correcto.
    ///
    /// Además notifica a sus réplicas que deben filtrarse también y al nodo siguiente
    /// en el anillo del clúster.
    pub fn relocate_rows(&mut self) -> Result<()> {
        for table in self.tables.values() {
            let mut nodes_rows: HashMap<NodeId, Vec<String>> = HashMap::new();
            let nodes_ids = self.get_nodes_ids();
            self.filter_and_repair_rows(&mut nodes_rows, &nodes_ids, table)?;
        }
        Ok(())
    }

    /// Filtra sus propias filas para quedarse con las que le correspondan según el valor de _hashing_
    /// de la _partition key_ de la tabla.
    ///
    /// Además, reenvía las que le correspondan a otros nodos.
    fn filter_and_repair_rows(
        &self,
        nodes_rows: &mut HashMap<NodeId, Vec<String>>,
        nodes_ids: &[NodeId],
        table: &Table,
    ) -> Result<()> {
        let rows = DiskHandler::get_all_rows(
            table.get_name(),
            &self.storage_addr,
            &self.get_default_keyspace_name()?,
            table.get_keyspace(),
            self.id,
        )?;
        for node_id in nodes_ids {
            nodes_rows.insert(*node_id, Vec::new());
            if let Some(node_rows) = nodes_rows.get_mut(node_id) {
                node_rows.push(table.get_keyspace().to_string());
                node_rows.push(table.get_name().to_string());
            }
        }
        for row in rows {
            let partition_key_value = &row[table.get_position_of_partition_key()?];
            let node_id = self.select_node(partition_key_value);
            if let Some(node_rows) = nodes_rows.get_mut(&node_id) {
                node_rows.push(row.join(","))
            }
        }

        for (node_id, rows) in nodes_rows.iter() {
            if rows.len() > 2 {
                let replicas_quantity = self
                    .get_quantity_of_replicas_from_keyspace_name(table.get_keyspace())?
                    as usize;
                for position in 0..replicas_quantity {
                    let next_node_id =
                        n_th_node_in_the_cluster(*node_id, nodes_ids, position, false);
                    if next_node_id == self.id && *node_id == self.id {
                        DiskHandler::truncate_rows(
                            &self.storage_addr,
                            table.get_name(),
                            table.get_keyspace(),
                            &self.get_default_keyspace_name()?,
                            *node_id,
                            &rows[2..].join("\n"),
                        )?;
                    } else if next_node_id == self.id {
                        DiskHandler::append_new_rows(
                            rows[2..].join("\n"),
                            &self.storage_addr,
                            table.get_keyspace(),
                            table.get_name(),
                            *node_id,
                        )?;
                    } else {
                        send_to_node(
                            next_node_id,
                            SvAction::AddRelocatedRows(*node_id, rows.join("\n")).as_bytes(),
                            PortType::Priv,
                        )?;
                    }
                }
            } else if *node_id == self.id {
                DiskHandler::truncate_rows(
                    &self.storage_addr,
                    table.get_name(),
                    table.get_keyspace(),
                    &self.get_default_keyspace_name()?,
                    *node_id,
                    &rows[2..].join("\n"),
                )?;
            }
        }
        Ok(())
    }

    /// Agrega al nodo las filas reasignadas, se asume que corresponden al nodo receptor.
    ///
    /// _node_id_ se usa para diferenciar entre las réplicas de los nodos vecinos.
    pub fn add_relocated_rows(&self, node_id: NodeId, rows: String) -> Result<()> {
        let rows_splitted: Vec<&str> = rows.split("\n").collect();
        DiskHandler::append_new_rows(
            rows_splitted[2..].join("\n").to_string(),
            &self.storage_addr,
            rows_splitted[0],
            rows_splitted[1],
            node_id,
        )
    }

    /// Realiza las últimas tareas para dar por terminado el proceso de relocalización.
    pub fn finish_relocation(&mut self) -> Result<()> {
        let nodes_ids = self.get_nodes_ids();
        for table in self.tables.values() {
            let replicas_quantity =
                self.get_quantity_of_replicas_from_keyspace_name(&table.keyspace)? as usize;
            for position in 0..replicas_quantity {
                let id_of_replica = n_th_node_in_the_cluster(self.id, &nodes_ids, position, true);
                DiskHandler::remove_repeated_rows(
                    &self.storage_addr,
                    table,
                    &table.keyspace,
                    id_of_replica,
                )?;
                // DiskHandler::sort_rows(table, &self.storage_addr, id_of_replica)?;
            }
        }
        // Una vez todo finalizado, el estado del nodo vuelve a ser normal.
        self.endpoint_state.set_appstate_status(AppStatus::Normal);
        Ok(())
    }

    /// Actualiza el estado del nodo dado según su ID a _status_.
    pub fn node_leaving(&mut self, node_leaving_id: NodeId, status: AppStatus) -> Result<()> {
        if node_leaving_id != self.id {
            if let Some(endpoint_state) = self.neighbours_states.get_mut(&node_leaving_id) {
                endpoint_state.set_appstate_status(status.clone());
            }
        }
        Ok(())
    }

    /// Envia una señal para que los hilos _gossiper_ y _beater_ dejen de correr.
    pub fn stop_gossiper_and_beater(&self) {
        for stopper in &self.stoppers {
            let _ = stopper.send(true);
        }
    }

    /// Espera a que terminen todos los handlers.
    ///
    /// Esto idealmente sólo debería llamarse una vez, ya que consume los handlers y además
    /// bloquea el hilo actual.
    fn wait(mut handlers: Vec<Option<NodeHandle>>, id: NodeId) -> Result<()> {
        // long live the option dance
        send_to_node(id, [0].to_vec(), PortType::Cli)?;
        for handler_opt in &mut handlers {
            if let Some(handler) = handler_opt.take() {
                if handler.join().is_err() {
                    // Un hilo caído NO debería interrumpir el dropping de los demás
                    println!("Ocurrió un error mientras se esperaba a que termine un hilo hijo.");
                }
            }
        }
        Ok(())
    }
}

fn get_node_replica_number_from_internal_metadata(
    internal_metadata: (Option<Long>, Option<Byte>),
) -> Result<Byte> {
    let node_number = match internal_metadata.1 {
        Some(value) => value,
        None => {
            return Err(Error::ServerError(
                "No se paso la informacion del nodo en la metadata interna".to_string(),
            ))
        }
    };
    Ok(node_number)
}

fn get_timestamp_from_internal_metadata(
    internal_metadata: (Option<Long>, Option<Byte>),
) -> Result<Long> {
    let timestamp = match internal_metadata.0 {
        Some(value) => value,
        None => {
            return Err(Error::ServerError(
                "No se paso la informacion del timestamp en la metadata interna".to_string(),
            ))
        }
    };
    Ok(timestamp)
}

impl PartialEq for Node {
    fn eq(&self, other: &Self) -> bool {
        self.endpoint_state.eq(&other.endpoint_state)
    }
}<|MERGE_RESOLUTION|>--- conflicted
+++ resolved
@@ -547,8 +547,7 @@
 
     /// Devuelve la cantidad de nodos actual en el clúster, en base al archivo de IPs `node_ips.csv`.
     pub fn get_actual_n_nodes(&self) -> usize {
-<<<<<<< HEAD
-        let nodes_ids = Node::get_all_nodes_ids();
+        let nodes_ids = AddrLoader::default_nodes().get_ids();
         let mut actual_n_nodes = nodes_ids.len();
         for node_id in nodes_ids {
             if let Some(state) = self.neighbours_states.get(&node_id) {
@@ -563,9 +562,6 @@
 
     pub fn get_metadata_n_neighbours(&self) -> usize {
         let mut actual_n_nodes = self.neighbours_states.len();
-=======
-        let mut actual_n_nodes = AddrLoader::default_nodes().get_ids().len();
->>>>>>> 0843c23f
         for state in self.neighbours_states.values() {
             let status = state.get_appstate().get_status();
             if *status == AppStatus::Left || *status == AppStatus::Remove {

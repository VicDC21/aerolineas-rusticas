--- conflicted
+++ resolved
@@ -232,12 +232,6 @@
         let (gossiper_stopper, gossiper_receiver) = channel::<bool>();
         let (beater_stopper, beater_receiver) = channel::<bool>();
 
-<<<<<<< HEAD
-        if is_new {
-            Self::notify_reallocation_is_needed();
-            Self::request_previous_metadata_for_new_node(id);
-        }
-=======
         let handlers = Self::bootstrap(
             id,
             mode,
@@ -252,7 +246,6 @@
 
         let _ = gossiper_handle.join();
         let _ = beater_handle.join();
->>>>>>> 41a978e2
 
         Self::wait(handlers);
         Ok(())
@@ -701,15 +694,6 @@
             DiskHandler::store_new_node_id_and_ip(id, state.get_addr().to_string().as_str())?;
             actual_n_nodes = self.get_actual_n_nodes();
         }
-<<<<<<< HEAD
-        let actual_n_nodes = Self::get_actual_n_nodes();
-        if !self.has_endpoint_state_by_id(&id) {
-            if actual_n_nodes > N_NODES as usize {
-                self.nodes_ranges = divide_range(0, NODES_RANGE_END, actual_n_nodes);
-                if self.nodes_weights.len() < actual_n_nodes {
-                    self.nodes_weights.push(1);
-                }
-=======
         if !self.has_endpoint_state_by_id(&id)
             && *state.get_appstate().get_status() != AppStatus::Left
             && *state.get_appstate().get_status() != AppStatus::Remove
@@ -717,7 +701,6 @@
             println!("Nodo {} presentado.", id);
             if actual_n_nodes > N_NODES as usize && self.nodes_weights.len() < actual_n_nodes {
                 self.nodes_weights.push(1);
->>>>>>> 41a978e2
             }
             self.neighbours_states.insert(id, state);
         }
@@ -745,12 +728,6 @@
                 )?;
                 actual_n_nodes = self.get_actual_n_nodes();
             }
-<<<<<<< HEAD
-            if !self.has_endpoint_state_by_id(&node_id) && actual_n_nodes > N_NODES as usize {
-                self.nodes_ranges = divide_range(0, NODES_RANGE_END, actual_n_nodes);
-                if self.nodes_weights.len() < actual_n_nodes {
-                    self.nodes_weights.push(1);
-=======
             if !self.has_endpoint_state_by_id(&node_id)
                 && *endpoint_state.get_appstate().get_status() != AppStatus::Left
                 && *endpoint_state.get_appstate().get_status() != AppStatus::Remove
@@ -763,10 +740,8 @@
             if let Some(old_state) = self.neighbours_states.get(&node_id){
                 if *old_state.get_appstate_status() == AppStatus::Remove{
                     continue
->>>>>>> 41a978e2
                 }
             }
-
             self.neighbours_states.insert(node_id, endpoint_state);
         }
 

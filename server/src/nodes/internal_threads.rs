--- conflicted
+++ resolved
@@ -436,13 +436,6 @@
         };
 
         let mut rng = thread_rng();
-<<<<<<< HEAD
-        let mut node_selected = dist.sample(&mut rng);
-        while node_selected >= nodes_ids.len() {
-            node_selected = dist.sample(&mut rng);
-        }
-        let selected_id = nodes_ids[node_selected];
-=======
         let selected_idx = dist.sample(&mut rng);
         let Some(&selected_id) = nodes_ids.get(selected_idx) else {
             weights = vec![1; AddrLoader::default_runtime().get_ids().len()];
@@ -451,22 +444,11 @@
             }
             continue;
         };
->>>>>>> 8d3be42e
         if selected_id != id {
             continue;
         }
 
         let mut neighbours: HashSet<NodeId> = HashSet::new();
-<<<<<<< HEAD
-        while neighbours.len() < HANDSHAKE_NEIGHBOURS as usize {
-            let mut node_selected = dist.sample(&mut rng);
-            while node_selected >= nodes_ids.len() {
-                node_selected = dist.sample(&mut rng);
-            }
-            let selected_neighbour = nodes_ids[node_selected];
-            if (selected_neighbour != selected_id) && !neighbours.contains(&selected_neighbour) {
-                neighbours.insert(selected_neighbour);
-=======
         let max_neighbours = (nodes_ids.len().saturating_sub(1)).min(HANDSHAKE_NEIGHBOURS as usize);
         while neighbours.len() < max_neighbours {
             let neighbour_idx = dist.sample(&mut rng);
@@ -481,7 +463,6 @@
                     weights[(N_NODES - 1) as usize] *= 3;
                 }
                 break;
->>>>>>> 8d3be42e
             }
         }
 

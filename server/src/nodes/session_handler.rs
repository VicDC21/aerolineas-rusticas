--- conflicted
+++ resolved
@@ -19,11 +19,7 @@
         utils::printable_bytes,
     },
     chrono::Utc,
-<<<<<<< HEAD
     logger::log::{LogFormatter, LogLevel, Logger, RotationConfig},
-=======
-    logger::log::{LogLevel, Logger},
->>>>>>> 1515d169
     parser::{
         data_types::keyspace_name::KeyspaceName,
         main_parser::make_parse,
@@ -92,13 +88,8 @@
             Path::new(NODES_LOGS_PATH),
             &node.endpoint_state.get_addr().to_string(),
             LogLevel::Info,
-<<<<<<< HEAD
             Some(RotationConfig::default()),
             Some(LogFormatter::default()),
-=======
-            None,
-            None,
->>>>>>> 1515d169
         )
         .map_err(|e| Error::ServerError(e.to_string()))?;
 
@@ -251,9 +242,6 @@
                     .info(format!("Nuevo vecino detectado: Nodo {}", id).as_str())
                     .map_err(|e| Error::ServerError(e.to_string()))?;
                 self.write()?.add_neighbour_state(id, state)?;
-                self.logger
-                    .info(format!("Se incorporó al cluster el nodo {}", id).as_str())
-                    .map_err(|e| Error::ServerError(e.to_string()))?;
             }
             SvAction::SendEndpointState(id, ip) => {
                 self.logger
@@ -419,61 +407,25 @@
                 node_writer
                     .endpoint_state
                     .set_appstate_status(AppStatus::RelocationIsNeeded);
-                self.logger
-                    .info("Metadatos recibidos y procesados exitosamente")
-                    .map_err(|e| Error::ServerError(e.to_string()))?;
             }
             SvAction::RelocationNeeded => {
                 self.logger
-                    .info("Marcando necesidad de realocación")
+                    .info("Marcando necesidad de relocación")
                     .map_err(|e| Error::ServerError(e.to_string()))?;
                 self.write()?.relocation_needed();
             }
-<<<<<<< HEAD
-            SvAction::RelocationNeeded => {
-                self.logger
-                    .info("Marcando necesidad de relocación")
-                    .map_err(|e| Error::ServerError(e.to_string()))?;
-                self.write()?.relocation_needed();
-            }
-            SvAction::UpdateReplicas(node_id, is_deletion) => {
-                self.logger
-                    .info(
-                        format!(
-                            "Iniciando actualización de réplicas para nodo {}",
-                            node_id
-                        )
-                        .as_str(),
-=======
             SvAction::UpdateReplicas(node_id, is_deletion) => {
                 self.logger
                     .info(
                         format!("Iniciando actualización de réplicas para nodo {}", node_id)
                             .as_str(),
->>>>>>> 1515d169
                     )
                     .map_err(|e| Error::ServerError(e.to_string()))?;
                 self.write()?.update_node_replicas(node_id, is_deletion)?;
-                self.logger
-                    .info("Actualización de réplicas completada exitosamente")
-                    .map_err(|e| Error::ServerError(e.to_string()))?;
             }
             SvAction::AddRelocatedRows(node_id, rows) => {
                 self.write()?.add_relocated_rows(node_id, rows)?
             }
-<<<<<<< HEAD
-            SvAction::GetAllTablesOfReplica(node_id, only_farthest_replica) => {
-                let res = self.read()?.copy_tables(node_id, only_farthest_replica)?;
-                let _ = tcp_stream.write_all(&res);
-                if let Err(err) = tcp_stream.flush() {
-                    self.logger
-                        .error(format!("Error al actualizar réplicas: {}", err).as_str())
-                        .map_err(|e| Error::ServerError(e.to_string()))?;
-                    return Err(Error::ServerError(err.to_string()));
-                };
-            }
-=======
->>>>>>> 1515d169
             SvAction::DeleteNode => {
                 let mut node_writer = self.write()?;
                 node_writer.node_to_deletion()?;
@@ -2017,15 +1969,8 @@
                 // no responda en esta instancia, sino que esta apagado.
                 // Pero para el logger si generamos un log de advertencia/aviso
                 self.write()?.acknowledge_offline_neighbour(neighbour_id);
-<<<<<<< HEAD
                 self.logger
                     .warning(format!("Se pone al nodo {} en estado Offline", neighbour_id).as_str())
-=======
-                println!("Se pone al nodo {} en estado Offline", neighbour_id);
-
-                self.logger
-                    .warning(format!("El nodo {} se encuentra apagado", neighbour_id).as_str())
->>>>>>> 1515d169
                     .map_err(|e| Error::ServerError(e.to_string()))?;
             }
             // }

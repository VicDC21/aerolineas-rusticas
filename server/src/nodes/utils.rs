--- conflicted
+++ resolved
@@ -94,11 +94,7 @@
 pub fn send_to_node(id: NodeId, bytes: Vec<Byte>, port_type: PortType) -> Result<()> {
     let loader = match &port_type {
         PortType::Cli => AddrLoader::default_client(),
-<<<<<<< HEAD
-        PortType::Priv => AddrLoader::default_nodes(),
-=======
         PortType::Priv => AddrLoader::default_runtime(),
->>>>>>> 772fd120
     };
     let addr = loader.get_socket(&id, &port_type)?;
     let mut stream = match TcpStream::connect(addr) {

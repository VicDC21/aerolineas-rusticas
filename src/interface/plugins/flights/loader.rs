//! Módulo para un cargador de vuelos.

use std::{
    collections::hash_map::{Entry, HashMap},
    sync::{
        mpsc::{channel, Receiver, Sender},
        Arc,
    },
    thread::{spawn, JoinHandle},
    time::{Duration, Instant},
};

use chrono::{DateTime, Local};
use eframe::egui::{Painter, Response};
use walkers::{Plugin, Projector};

use crate::{
<<<<<<< HEAD
    client::{cli::Client, conn_holder::ConnectionHolder},
=======
    client::cli::{get_client_connection, Client},
>>>>>>> a39933fe
    data::{
        airports::airp::Airport,
        flights::{flight::Flight, types::FlightType},
        tracking::live_flight_data::LiveFlightData,
    },
    interface::data::login_info::LoginInfo,
    protocol::{
        aliases::{
            results::Result,
            types::{Int, Long},
        },
        errors::error::Error,
    },
};

/// Los datos de vuelos ordenados por ID.
pub type LiveDataMap = HashMap<Int, Vec<LiveFlightData>>;

/// Un hilo destinado a procesos paralelos.
type ChildHandle = JoinHandle<Result<()>>;

/// El tipo de hilo hijo para cargar datos según fecha.
type DateChild = (
    Option<ChildHandle>,
    Sender<(Arc<Option<Airport>>, Long, LoginInfo)>,
);

/// Tipo de hilo hijo para vuelos.
type FlightChild = (DateChild, Receiver<Vec<Flight>>);

/// Tupi de hilo hijo para datos de vuelos.
type FlightDataChild = (DateChild, Receiver<LiveDataMap>);

/// Intervalo (en segundos) antes de cargar los vuelos de nuevo, como mínimo.
const FLIGHTS_INTERVAL_SECS: u64 = 5;
/// Intervalo (en segundos) antes de cargar los datos de vuelos de nuevo, como mínimo.
const TRACKING_INTERVAL_SECS: u64 = 3;

/// Un día en segundos.
const DAY_IN_SECONDS: i64 = 86400;

/// Cargador de vuelos.
pub struct FlightsLoader {
    /// La información de logueo para conectarse.
    login_info: LoginInfo,

    /// El aeropuerto acualmente seleccionado.
    selected_airport: Arc<Option<Airport>>,

    /// Los vuelos entrantes actualmente en memoria.
    incoming_flights: Option<Vec<Flight>>,

    /// Los vuelos salientes actualmente en memoria.
    departing_flights: Option<Vec<Flight>>,

    /// Los datos de vuelos entrantes actualmente en memoria.
    incoming_tracking: Option<LiveDataMap>,

    /// Los datos de vuelos salientes actualmente en memoria.
    departing_tracking: Option<LiveDataMap>,

    /// El tiempo que pasó desde la última _query_ para vuelos.
    last_checked_fl: Instant,

    /// El tiempo que pasó desde la última _query_ para datos de vuelos.
    last_checked_tr: Instant,

    /// Fecha seleccionada.
    date: DateTime<Local>,

    /// Hilo hijo para cargar vuelos entrantes.
    incoming_fl_child: FlightChild,

    /// Hilo hijo para cargar vuelos salientes.
    departing_fl_child: FlightChild,

    /// Hilo hijo para cargar datos de vuelos entrantes.
    incoming_tr_child: FlightDataChild,

    /// Hilo hijo para cargar datos de vuelos salientes.
    departing_tr_child: FlightDataChild,
}

impl FlightsLoader {
    /// Crea una nueva instancia de cargador de vuelos.
    pub fn new(
        login_info: LoginInfo,
        selected_airport: Arc<Option<Airport>>,
        flights: (Option<Vec<Flight>>, Option<Vec<Flight>>),
        tracking: (Option<LiveDataMap>, Option<LiveDataMap>),
        last_checked: (Instant, Instant),
        date: DateTime<Local>,
        children: (FlightChild, FlightChild, FlightDataChild, FlightDataChild),
    ) -> Self {
        let (incoming_flights, departing_flights) = flights;
        let (incoming_tracking, departing_tracking) = tracking;
        let (last_checked_fl, last_checked_tr) = last_checked;
        let (incoming_fl_child, departing_fl_child, incoming_tr_child, departing_tr_child) =
            children;

        Self {
            login_info,
            selected_airport,
            incoming_flights,
            departing_flights,
            incoming_tracking,
            departing_tracking,
            last_checked_fl,
            last_checked_tr,
            date,
            incoming_fl_child,
            departing_fl_child,
            incoming_tr_child,
            departing_tr_child,
        }
    }

    /// Genera el hilo hijo para cargar vuelos entrantes.
    pub fn gen_inc_fl_child(to_parent: Sender<Vec<Flight>>) -> DateChild {
        Self::gen_date_fl_child(to_parent, FlightType::Incoming)
    }

    /// Genera el hilo hijo para cargar vuelos salientes.
    pub fn gen_dep_fl_child(to_parent: Sender<Vec<Flight>>) -> DateChild {
        Self::gen_date_fl_child(to_parent, FlightType::Departing)
    }

    /// Genera un hilo hijo para vuelos.
    fn gen_date_fl_child(to_parent: Sender<Vec<Flight>>, flight_type: FlightType) -> DateChild {
        let (date_sender, date_receiver) = channel::<(Arc<Option<Airport>>, Long, LoginInfo)>();
        let date_handle = spawn(move || {
            let stop_value: Long = 0;
            let airport_stop = Airport::dummy();
            let mut con_info = ConnectionHolder::with_cli(Client::default())?;

            loop {
                match date_receiver.recv() {
                    Ok((selected_airport, timestamp, login_info)) => {
                        let mut stop_by_airport = false;
                        if let Some(airport) = selected_airport.as_ref() {
                            stop_by_airport = airport == &airport_stop;
                        }

                        if stop_by_airport && (timestamp == stop_value) {
                            break;
                        }
                        let flights = Self::load_flights(
                            &mut con_info,
                            login_info,
                            &flight_type,
                            selected_airport.as_ref(),
                            &timestamp,
                        )
                        .unwrap_or_default();

                        if let Err(err) = to_parent.send(flights) {
                            println!("Error al mandar a hilo principal los vuelos:\n\n{}", err);
                        }
                    }
                    Err(err) => println!(
                        "Ocurrió un error esperando mensajes del hilo principal:\n\n{}",
                        err
                    ),
                }
            }

            Ok(())
        });

        (Some(date_handle), date_sender.clone())
    }

    /// Genera el hilo hijo para cargar datos de vuelos entrantes.
    pub fn gen_inc_tr_child(to_parent: Sender<LiveDataMap>) -> DateChild {
        Self::gen_date_tr_child(to_parent, FlightType::Incoming)
    }

    /// Genera el hilo hijo para cargar datos de vuelos salientes.
    pub fn gen_dep_tr_child(to_parent: Sender<LiveDataMap>) -> DateChild {
        Self::gen_date_tr_child(to_parent, FlightType::Departing)
    }

    /// Genera un hilo hijo para datos de vuelos.
    fn gen_date_tr_child(to_parent: Sender<LiveDataMap>, flight_type: FlightType) -> DateChild {
        let (date_sender, date_receiver) = channel::<(Arc<Option<Airport>>, Long, LoginInfo)>();
        let date_handle = spawn(move || {
            let stop_value: Long = 0;
            let airport_stop = Airport::dummy();
            let mut con_info = ConnectionHolder::with_cli(Client::default())?;

            loop {
                match date_receiver.recv() {
                    Ok((selected_airport, timestamp, login_info)) => {
                        let mut stop_by_airport = false;
                        if let Some(airport) = selected_airport.as_ref() {
                            stop_by_airport = airport == &airport_stop;
                        }

                        if stop_by_airport && (timestamp == stop_value) {
                            break;
                        }
                        let live_data = Self::load_live_data(
                            &mut con_info,
                            login_info,
                            &flight_type,
                            selected_airport.as_ref(),
                        )
                        .unwrap_or_default();

                        if let Err(err) = to_parent.send(live_data) {
                            println!("Error al mandar a hilo principal los vuelos:\n\n{}", err);
                        }
                    }
                    Err(err) => println!(
                        "Ocurrió un error esperando mensajes del hilo principal:\n\n{}",
                        err
                    ),
                }
            }

            Ok(())
        });

        (Some(date_handle), date_sender.clone())
    }

    /// **Consume** la lista de vuelos entrantes actualmente en memoria para devolverla,
    /// y en su lugar deja [None].
    ///
    /// En caso de haber sido consumida en una iteración anterior, devuelve un vector vacío.
    pub fn take_fl_incoming(&mut self) -> Vec<Flight> {
        self.incoming_flights.take().unwrap_or_default()
    }

    /// **Consume** la lista de vuelos salientes actualmente en memoria para devolverla,
    /// y en su lugar deja [None].
    ///
    /// En caso de haber sido consumida en una iteración anterior, devuelve un vector vacío.
    pub fn take_fl_departing(&mut self) -> Vec<Flight> {
        self.departing_flights.take().unwrap_or_default()
    }

    /// **Consume** la lista de datos de vuelos entrantes actualmente en memoria
    /// para devolverla, y en su lugar deja [None].
    ///
    /// En caso de haber sido consumida en una iteración anterior, devuelve un vector vacío.
    pub fn take_tr_incoming(&mut self) -> LiveDataMap {
        self.incoming_tracking.take().unwrap_or_default()
    }

    /// **Consume** la lista de datos de vuelos salientes actualmente en memoria
    /// para devolverla, y en su lugar deja [None].
    ///
    /// En caso de haber sido consumida en una iteración anterior, devuelve un vector vacío.
    pub fn take_tr_departing(&mut self) -> LiveDataMap {
        self.departing_tracking.take().unwrap_or_default()
    }

    /// Sincroniza la fecha seleccionada en la aplicación con la guardada aquí.
    pub fn sync_date(&mut self, new_date: DateTime<Local>) -> &mut Self {
        self.date = new_date;
        self
    }

    /// Sincroniza la información de logueo.
    pub fn sync_login_info(&mut self, new_info: &LoginInfo) -> &mut Self {
        self.login_info = new_info.clone();
        self
    }

    /// Sincroniza el aeropuerto seleccionado.
    pub fn sync_selected_airport(&mut self, new_airport: Arc<Option<Airport>>) -> &mut Self {
        self.selected_airport = new_airport;
        self
    }

    /// Resetea el chequeo al [Instant] actual de vuelos.
    pub fn reset_instant_fl(&mut self) {
        self.last_checked_fl = Instant::now();
    }

    /// Verifica si ha pasado un mínimo de tiempo dado desde la última vez
    /// que se editaron los vuelos.
    pub fn elapsed_at_least_fl(&self, duration: &Duration) -> bool {
        &self.last_checked_fl.elapsed() >= duration
    }

    /// Resetea el chequeo al [Instant] actual de datos de vuelos.
    pub fn reset_instant_tr(&mut self) {
        self.last_checked_tr = Instant::now();
    }

    /// Verifica si ha pasado un mínimo de tiempo dado desde la última vez
    /// que se editaron los datos de vuelos.
    pub fn elapsed_at_least_tr(&self, duration: &Duration) -> bool {
        &self.last_checked_tr.elapsed() >= duration
    }

    /// Carga los vuelos con una _query_.
    fn load_flights(
        con_info: &mut ConnectionHolder,
        login_info: LoginInfo,
        flight_type: &FlightType,
        selected_airport: &Option<Airport>,
        timestamp: &Long,
    ) -> Result<Vec<Flight>> {
        let client_lock = con_info.get_cli();
        con_info.login(&login_info.user, &login_info.pass)?;

        let mut client = match client_lock.lock() {
            Err(poison_err) => {
                client_lock.clear_poison();
                return Err(Error::ServerError(format!(
                    "Error de lock envenenado al cargar vuelos:\n\n{}",
                    poison_err
                )));
            }
            Ok(cli) => cli,
        };

        let airport = match selected_airport {
            Some(airp) => airp,
            None => return Ok(Vec::<Flight>::new()),
        };
        let query = match flight_type {
            FlightType::Incoming => format!(
                "SELECT * FROM vuelos_entrantes WHERE dest = '{}' AND llegada < {} AND llegada > {};",
                airport.ident,
                timestamp + (DAY_IN_SECONDS / 2),
                timestamp - (DAY_IN_SECONDS / 2),
            ),
            FlightType::Departing => format!(
                "SELECT * FROM vuelos_salientes WHERE orig = '{}' AND salida < {} AND salida > {};",
                airport.ident,
                timestamp + (DAY_IN_SECONDS / 2),
                timestamp - (DAY_IN_SECONDS / 2),
            ),
        };

<<<<<<< HEAD
        let protocol_result = client.send_query(query.as_str(), &mut con_info.tls_stream)?;
=======
        let mut client_connection = get_client_connection()?;
        let mut tls_stream =
            client.create_tls_connection(&mut client_connection, &mut tcp_stream)?;
        let protocol_result = client.send_query(query.as_str(), &mut tls_stream)?;
>>>>>>> a39933fe
        let flights = Flight::try_from_protocol_result(protocol_result, flight_type)?;

        Ok(flights)
    }

    /// Carga los datos de vuelos con una _query_.
    fn load_live_data(
        con_info: &mut ConnectionHolder,
        login_info: LoginInfo,
        flight_type: &FlightType,
        selected_airport: &Option<Airport>,
    ) -> Result<LiveDataMap> {
        let client_lock = con_info.get_cli();
        con_info.login(&login_info.user, &login_info.pass)?;

        let mut client = match client_lock.lock() {
            Err(poison_err) => {
                client_lock.clear_poison();
                return Err(Error::ServerError(format!(
                    "Error de lock envenenado al cargar vuelos:\n\n{}",
                    poison_err
                )));
            }
            Ok(cli) => cli,
        };

        let airport = match selected_airport {
            Some(airp) => airp,
            None => return Ok(LiveDataMap::new()),
        };
        let query = match flight_type {
            FlightType::Incoming => format!(
                "SELECT * FROM vuelos_entrantes_en_vivo WHERE dest = '{}';",
                airport.ident
            ),
            FlightType::Departing => format!(
                "SELECT * FROM vuelos_salientes_en_vivo WHERE orig = '{}';",
                airport.ident
            ),
        };

        let mut flights_by_id = LiveDataMap::new();
<<<<<<< HEAD
        let protocol_result = client.send_query(query.as_str(), &mut con_info.tls_stream)?;
=======
        let mut client_connection = get_client_connection()?;
        let mut tls_stream =
            client.create_tls_connection(&mut client_connection, &mut tcp_stream)?;
        let protocol_result = client.send_query(query.as_str(), &mut tls_stream)?;
>>>>>>> a39933fe
        let live_data = LiveFlightData::try_from_protocol_result(protocol_result, flight_type)?;
        for data in live_data {
            println!("{:?}", &data);
            if let Entry::Vacant(entry) = flights_by_id.entry(data.flight_id) {
                entry.insert(Vec::<LiveFlightData>::new());
            } else if let Some(entries) = flights_by_id.get_mut(&data.flight_id) {
                entries.push(data);
            }
        }

        Ok(flights_by_id)
    }

    /// Apaga y espera a todos los hilos hijos.
    pub fn wait_children(&mut self) {
        Self::wait_for_child(&mut self.incoming_fl_child.0);
        Self::wait_for_child(&mut self.departing_fl_child.0);
        Self::wait_for_child(&mut self.incoming_tr_child.0);
        Self::wait_for_child(&mut self.departing_tr_child.0);
    }

    /// Espera a un hijo específico.
    fn wait_for_child(child: &mut DateChild) {
        let (date_child, date_sender) = child;
        if let Some(hanging) = date_child.take() {
            if date_sender
                .send((Arc::new(Some(Airport::dummy())), 0, LoginInfo::default()))
                .is_err()
            {
                println!("Error mandando un mensaje para parar hilo de fecha.")
            }
            if hanging.join().is_err() {
                println!("Error esperando a que un hilo hijo termine.")
            }
        }
    }
}

impl Default for FlightsLoader {
    fn default() -> Self {
        let (inc_fl_sender, inc_fl_receiver) = channel::<Vec<Flight>>();
        let (dep_fl_sender, dep_fl_receiver) = channel::<Vec<Flight>>();
        let (inc_tr_sender, inc_tr_receiver) = channel::<LiveDataMap>();
        let (dep_tr_sender, dep_tr_receiver) = channel::<LiveDataMap>();

        Self::new(
            LoginInfo::default(),
            Arc::new(None),
            (Some(Vec::<Flight>::new()), Some(Vec::<Flight>::new())),
            (Some(LiveDataMap::new()), Some(LiveDataMap::new())),
            (Instant::now(), Instant::now()),
            Local::now(),
            (
                (
                    Self::gen_inc_fl_child(inc_fl_sender.clone()),
                    inc_fl_receiver,
                ),
                (
                    Self::gen_dep_fl_child(dep_fl_sender.clone()),
                    dep_fl_receiver,
                ),
                (
                    Self::gen_inc_tr_child(inc_tr_sender.clone()),
                    inc_tr_receiver,
                ),
                (
                    Self::gen_dep_tr_child(dep_tr_sender.clone()),
                    dep_tr_receiver,
                ),
            ),
        )
    }
}

impl Plugin for &mut FlightsLoader {
    fn run(&mut self, _response: &Response, _painter: Painter, _projector: &Projector) {
        if self.elapsed_at_least_fl(&Duration::from_secs(FLIGHTS_INTERVAL_SECS)) {
            self.reset_instant_fl();

            let ((_, inc_fl_sender), _) = &mut self.incoming_fl_child;
            if let Err(err) = inc_fl_sender.send((
                Arc::clone(&self.selected_airport),
                self.date.timestamp(),
                self.login_info.clone(),
            )) {
                println!(
                    "Error al enviar timestamp al cargador de vuelos entrantes:\n\n{}",
                    err
                );
            }

            let ((_, dep_fl_sender), _) = &mut self.departing_fl_child;
            if let Err(err) = dep_fl_sender.send((
                Arc::clone(&self.selected_airport),
                self.date.timestamp(),
                self.login_info.clone(),
            )) {
                println!(
                    "Error al enviar timestamp al cargador de vuelos salientes:\n\n{}",
                    err
                );
            }
        }

        if self.elapsed_at_least_tr(&Duration::from_secs(TRACKING_INTERVAL_SECS)) {
            self.reset_instant_tr();

            let ((_, inc_tr_sender), _) = &mut self.incoming_tr_child;
            if let Err(err) = inc_tr_sender.send((
                Arc::clone(&self.selected_airport),
                self.date.timestamp(),
                self.login_info.clone(),
            )) {
                println!(
                    "Error al enviar timestamp al cargador de datos de vuelos entrantes:\n\n{}",
                    err
                );
            }

            let ((_, dep_tr_sender), _) = &mut self.departing_tr_child;
            if let Err(err) = dep_tr_sender.send((
                Arc::clone(&self.selected_airport),
                self.date.timestamp(),
                self.login_info.clone(),
            )) {
                println!(
                    "Error al enviar timestamp al cargador de datos de vuelos salientes:\n\n{}",
                    err
                );
            }
        }

        if let Ok(new_fl_incoming) = self.incoming_fl_child.1.try_recv() {
            if !new_fl_incoming.is_empty() {
                self.incoming_flights = Some(new_fl_incoming);
            }
        }

        if let Ok(new_fl_departing) = self.departing_fl_child.1.try_recv() {
            if !new_fl_departing.is_empty() {
                self.departing_flights = Some(new_fl_departing);
            }
        }

        if let Ok(new_tr_incoming) = self.incoming_tr_child.1.try_recv() {
            println!("INCOMING: {:?}", new_tr_incoming);
            if !new_tr_incoming.is_empty() {
                self.incoming_tracking = Some(new_tr_incoming);
            }
        }

        if let Ok(new_tr_departing) = self.departing_tr_child.1.try_recv() {
            println!("DEPARTING: {:?}", new_tr_departing);
            if !new_tr_departing.is_empty() {
                self.departing_tracking = Some(new_tr_departing);
            }
        }
    }
}

impl Drop for FlightsLoader {
    fn drop(&mut self) {
        self.wait_children();
    }
}<|MERGE_RESOLUTION|>--- conflicted
+++ resolved
@@ -15,11 +15,7 @@
 use walkers::{Plugin, Projector};
 
 use crate::{
-<<<<<<< HEAD
-    client::{cli::Client, conn_holder::ConnectionHolder},
-=======
-    client::cli::{get_client_connection, Client},
->>>>>>> a39933fe
+    client::{cli::{get_client_connection, Client}, conn_holder::ConnectionHolder},
     data::{
         airports::airp::Airport,
         flights::{flight::Flight, types::FlightType},
@@ -359,14 +355,7 @@
             ),
         };
 
-<<<<<<< HEAD
         let protocol_result = client.send_query(query.as_str(), &mut con_info.tls_stream)?;
-=======
-        let mut client_connection = get_client_connection()?;
-        let mut tls_stream =
-            client.create_tls_connection(&mut client_connection, &mut tcp_stream)?;
-        let protocol_result = client.send_query(query.as_str(), &mut tls_stream)?;
->>>>>>> a39933fe
         let flights = Flight::try_from_protocol_result(protocol_result, flight_type)?;
 
         Ok(flights)
@@ -409,14 +398,7 @@
         };
 
         let mut flights_by_id = LiveDataMap::new();
-<<<<<<< HEAD
         let protocol_result = client.send_query(query.as_str(), &mut con_info.tls_stream)?;
-=======
-        let mut client_connection = get_client_connection()?;
-        let mut tls_stream =
-            client.create_tls_connection(&mut client_connection, &mut tcp_stream)?;
-        let protocol_result = client.send_query(query.as_str(), &mut tls_stream)?;
->>>>>>> a39933fe
         let live_data = LiveFlightData::try_from_protocol_result(protocol_result, flight_type)?;
         for data in live_data {
             println!("{:?}", &data);

use std::cmp::Ordering;

use crate::protocol::{
    aliases::types::{Double, Int, Uuid},
    errors::error::Error,
};

// Revisar u32 despues de mergear para no hacer conflicto
<<<<<<< HEAD
/// constant::= string | integer | double | boolean | uuid | blob | NULL
=======
/// constant::= string | integer | float | boolean | uuid | blob | NULL

#[derive(Debug)]
>>>>>>> 6bbcb862
pub enum Constant {
    /// ''' (any character where ' can appear if doubled)+ '''.
    String(String),

    /// re('-?[0-9]+'). Es un i32 normalito.
    Integer(Int),

    /// re('-?[0-9]+(.[0-9]*)?([eE][+-]?[0-9+])?') | NAN | INFINITY. Es un f64, con eso alcanza para representar las posibilidades.
    Double(Double),

    /// TRUE | FALSE
    Boolean(bool),

    ///hex\{8}-hex\{4}-hex\{4}-hex\{4}-hex\{12}. Son 5 numeros hexa, cada uno del tamaño indicado.
    Uuid(Uuid),

    /// '0' ('x' | 'X') hex+. Numero hexa pero con prefijo '0x'
    Blob(Int),

    /// Null
    NULL,
}

impl Constant {
    /// TODO: Desc básica
    pub fn is_constant(lista: &mut Vec<String>) -> Result<Option<Constant>, Error> {
        if lista.len() > 2 && Constant::check_string(&lista[0], &lista[2]) {
            lista.remove(0);
            let string = Constant::String(lista.remove(0));
            lista.remove(0);
            return Ok(Some(string));
<<<<<<< HEAD
        } else if Constant::check_integer(&lista[0]) {
            let integer_string: String = lista.remove(0);
            let int = Constant::new_integer(integer_string)?;
            return Ok(Some(int));
        } else if Constant::check_double(&lista[0]) {
            let double_string = lista.remove(0);
            let double = Constant::new_double(double_string)?;
            return Ok(Some(double));
        } else if Constant::check_boolean(&lista[0]) {
            let bool = lista.remove(0);
            let bool = Constant::new_boolean(bool)?;
            return Ok(Some(bool));
        } else if Constant::check_uuid(&lista[0]) {
            let uuid = lista.remove(0);
            let uuid = Constant::new_uuid(uuid)?;
            return Ok(Some(uuid));
        } else if Constant::check_blob(&lista[0]) {
            let blob = Constant::new_blob(lista.remove(0))?;
            return Ok(Some(blob));
=======
        } else if !lista.is_empty() {
            if Constant::check_integer(&lista[0]) {
                let integer_string: String = lista.remove(0);
                let int = Constant::new_integer(integer_string)?;
                return Ok(Some(int));
            } else if Constant::check_float(&lista[0]) {
                let float_string = lista.remove(0);
                let float = Constant::new_float(float_string)?;
                return Ok(Some(float));
            } else if Constant::check_boolean(&lista[0]) {
                let bool = lista.remove(0);
                let bool = Constant::new_boolean(bool)?;
                return Ok(Some(bool));
            } else if Constant::check_uuid(&lista[0]) {
                let uuid = lista.remove(0);
                let uuid = Constant::new_uuid(uuid)?;
                return Ok(Some(uuid));
            } else if Constant::check_blob(&lista[0]) {
                let blob = Constant::new_blob(lista.remove(0))?;
                return Ok(Some(blob));
            }
>>>>>>> 6bbcb862
        }
        Ok(None)
    }

    fn new_integer(integer_string: String) -> Result<Self, Error> {
        let int = match integer_string.parse::<Int>() {
            Ok(value) => value,
            Err(_e) => return Err(Error::Invalid("".to_string())),
        };
        Ok(Constant::Integer(int))
    }
    fn new_double(double_string: String) -> Result<Self, Error> {
        let double = match double_string.parse::<Double>() {
            Ok(value) => value,
            Err(_e) => return Err(Error::Invalid("".to_string())),
        };
        Ok(Constant::Double(double))
    }
    fn new_boolean(bool_string: String) -> Result<Self, Error> {
        if bool_string == "TRUE" {
            Ok(Constant::Boolean(true))
        } else {
            Ok(Constant::Boolean(false))
        }
    }
    fn new_uuid(mut uuid: String) -> Result<Self, Error> {
        uuid.remove(8);
        uuid.remove(12);
        uuid.remove(16);
        uuid.remove(20);
        let uuid = match Uuid::from_str_radix(&uuid, 16) {
            Ok(uuid) => uuid,
            Err(_e) => return Err(Error::SyntaxError("Esto no es un uuid".to_string())),
        };
        Ok(Constant::Uuid(uuid))
    }

    fn new_blob(mut blob_string: String) -> Result<Self, Error> {
        blob_string.remove(0);
        blob_string.remove(0);
        let blob = match Int::from_str_radix(&blob_string, 16) {
            Ok(blob) => blob,
            Err(_e) => return Err(Error::SyntaxError("Esto no es un blob".to_string())),
        };
        Ok(Constant::Blob(blob))
    }

    fn check_string(value: &str, value2: &str) -> bool {
        value == "'" && value2 == "'"
    }

    fn check_integer(value: &str) -> bool {
        value.parse::<Int>().is_ok()
    }

    fn check_double(value: &str) -> bool {
        value.parse::<Double>().is_ok()
    }

    fn check_boolean(value: &String) -> bool {
        value == "TRUE" || value == "FALSE"
    }

    fn check_uuid(value: &str) -> bool {
        if value.len() != 36 {
            return false;
        }
        for (counter, char) in value.chars().enumerate() {
            if (counter == 8 || counter == 13 && counter == 18 || counter == 23) && char != '-' {
                return false;
            }
        }
        if !Constant::check_hex(&value[0..8])
            || !Constant::check_hex(&value[9..13])
            || !Constant::check_hex(&value[14..18])
            || !Constant::check_hex(&value[19..23])
            || !Constant::check_hex(&value[24..36])
        {
            return false;
        }
        true
    }

    fn check_hex(value: &str) -> bool {
        Int::from_str_radix(value, value.len() as u32).is_ok()
    }

    fn check_blob(value: &str) -> bool {
        if !value.starts_with("0x") {
            return false;
        };
        Int::from_str_radix(&value[2..], (value.len() - 2) as u32).is_ok()
    }

    /// Devuelve el valor de la constante como un String.
    pub fn get_value_as_string(&self) -> String {
        match self {
            Constant::String(value) => value.to_string(),
            Constant::Integer(value) => value.to_string(),
            Constant::Double(value) => value.to_string(),
            Constant::Boolean(value) => value.to_string(),
            Constant::Uuid(value) => value.to_string(),
            Constant::Blob(value) => value.to_string(),
            Constant::NULL => "".to_string(),
        }
    }
}

impl PartialEq for Constant {
    fn eq(&self, other: &Self) -> bool {
        match (self, other) {
            (Constant::String(s1), Constant::String(s2)) => s1 == s2,
            (Constant::Integer(i1), Constant::Integer(i2)) => i1 == i2,
            (Constant::Double(f1), Constant::Double(f2)) => f1 == f2,
            (Constant::Boolean(b1), Constant::Boolean(b2)) => b1 == b2,
            (Constant::Uuid(u1), Constant::Uuid(u2)) => u1 == u2,
            (Constant::Blob(b1), Constant::Blob(b2)) => b1 == b2,
            (Constant::NULL, Constant::NULL) => true,
            _ => false,
        }
    }
}

impl PartialOrd for Constant {
    fn partial_cmp(&self, other: &Self) -> Option<Ordering> {
        match (self, other) {
            (Constant::Integer(i1), Constant::Integer(i2)) => i1.partial_cmp(i2),
            (Constant::Double(f1), Constant::Double(f2)) => f1.partial_cmp(f2),
            (Constant::String(s1), Constant::String(s2)) => s1.partial_cmp(s2),
            (Constant::Boolean(b1), Constant::Boolean(b2)) => b1.partial_cmp(b2),
            (Constant::Uuid(u1), Constant::Uuid(u2)) => u1.partial_cmp(u2),
            (Constant::Blob(b1), Constant::Blob(b2)) => b1.partial_cmp(b2),
            (Constant::NULL, Constant::NULL) => Some(Ordering::Equal),
            (_, _) => None,
        }
    }
}<|MERGE_RESOLUTION|>--- conflicted
+++ resolved
@@ -6,13 +6,9 @@
 };
 
 // Revisar u32 despues de mergear para no hacer conflicto
-<<<<<<< HEAD
+
+#[derive(Debug)]
 /// constant::= string | integer | double | boolean | uuid | blob | NULL
-=======
-/// constant::= string | integer | float | boolean | uuid | blob | NULL
-
-#[derive(Debug)]
->>>>>>> 6bbcb862
 pub enum Constant {
     /// ''' (any character where ' can appear if doubled)+ '''.
     String(String),
@@ -44,36 +40,15 @@
             let string = Constant::String(lista.remove(0));
             lista.remove(0);
             return Ok(Some(string));
-<<<<<<< HEAD
-        } else if Constant::check_integer(&lista[0]) {
-            let integer_string: String = lista.remove(0);
-            let int = Constant::new_integer(integer_string)?;
-            return Ok(Some(int));
-        } else if Constant::check_double(&lista[0]) {
-            let double_string = lista.remove(0);
-            let double = Constant::new_double(double_string)?;
-            return Ok(Some(double));
-        } else if Constant::check_boolean(&lista[0]) {
-            let bool = lista.remove(0);
-            let bool = Constant::new_boolean(bool)?;
-            return Ok(Some(bool));
-        } else if Constant::check_uuid(&lista[0]) {
-            let uuid = lista.remove(0);
-            let uuid = Constant::new_uuid(uuid)?;
-            return Ok(Some(uuid));
-        } else if Constant::check_blob(&lista[0]) {
-            let blob = Constant::new_blob(lista.remove(0))?;
-            return Ok(Some(blob));
-=======
         } else if !lista.is_empty() {
             if Constant::check_integer(&lista[0]) {
                 let integer_string: String = lista.remove(0);
                 let int = Constant::new_integer(integer_string)?;
                 return Ok(Some(int));
-            } else if Constant::check_float(&lista[0]) {
-                let float_string = lista.remove(0);
-                let float = Constant::new_float(float_string)?;
-                return Ok(Some(float));
+            } else if Constant::check_double(&lista[0]) {
+                let double_string = lista.remove(0);
+                let double = Constant::new_double(double_string)?;
+                return Ok(Some(double));
             } else if Constant::check_boolean(&lista[0]) {
                 let bool = lista.remove(0);
                 let bool = Constant::new_boolean(bool)?;
@@ -86,7 +61,6 @@
                 let blob = Constant::new_blob(lista.remove(0))?;
                 return Ok(Some(blob));
             }
->>>>>>> 6bbcb862
         }
         Ok(None)
     }

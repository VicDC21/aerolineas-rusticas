--- conflicted
+++ resolved
@@ -10,27 +10,16 @@
 pub struct Relation {
     /// Identificador de la primera columna.
     /// La primera columna es la columna de la izquierda en la relación.
-<<<<<<< HEAD
-    column: Identifier,
-    /// Operador de la relación.
-    /// El operador se utiliza para comparar las dos columnas.
-    operator: Operator,
-    /// Término con el que se comparará la primera columna.
-    term_to_compare: Term,
-=======
-    pub first_column: Identifier,
+    pub column: Identifier,
     /// Operador de la relación.
     /// El operador se utiliza para comparar las dos columnas.
     pub operator: Operator,
-    /// Identificador de la segunda columna.
-    /// La segunda columna es la columna de la derecha en la relación.
-    pub second_column: Identifier,
->>>>>>> 6bbcb862
+    /// Término con el que se comparará la primera columna.
+    pub term_to_compare: Term,
 }
 
 impl Relation {
     /// Constructor de la relación.
-<<<<<<< HEAD
     pub fn new(column: Identifier, operator: Operator, term_to_compare: Term) -> Self {
         Relation {
             column,
@@ -94,13 +83,6 @@
             Operator::In => todo!(),
             Operator::Contains => todo!(),
             Operator::ContainsKey => todo!(),
-=======
-    pub fn new(first_column: Identifier, operator: Operator, second_column: Identifier) -> Self {
-        Relation {
-            first_column,
-            operator,
-            second_column,
->>>>>>> 6bbcb862
         }
     }
 }
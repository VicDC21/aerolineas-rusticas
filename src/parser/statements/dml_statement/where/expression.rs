--- conflicted
+++ resolved
@@ -64,7 +64,6 @@
 /// Parsea una relación entre dos términos.
 pub fn relation(lista: &mut Vec<String>) -> Result<Option<Box<Expression>>> {
     if lista.len() >= 3 {
-<<<<<<< HEAD
         if let Some(operator) = Operator::is_operator(&lista[1]) {
             lista.remove(1);
             let first = match Identifier::check_identifier(lista)? {
@@ -86,26 +85,6 @@
             let relation = Relation::new(first, operator, second);
             return Ok(Some(Box::new(Expression::Relation(relation))));
         }
-=======
-        let first = match Identifier::check_identifier(lista)? {
-            Some(value) => value,
-            None => return Err(Error::SyntaxError("Falta un operator".to_string())),
-        };
-
-        let operator = match Operator::is_operator(&lista[0]) {
-            Some(value) => value,
-            None => return Err(Error::SyntaxError("Falta un operator".to_string())),
-        };
-
-        lista.remove(0);
-
-        let second = match Identifier::check_identifier(lista)? {
-            Some(value) => value,
-            None => return Err(Error::SyntaxError("Falta un operator".to_string())),
-        };
-        let relation = Relation::new(first, operator, second);
-        return Ok(Some(Box::new(Expression::Relation(relation))));
->>>>>>> 6bbcb862
     }
     Ok(None)
 }

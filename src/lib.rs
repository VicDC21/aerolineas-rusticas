--- conflicted
+++ resolved
@@ -5,10 +5,7 @@
 #![warn(missing_docs)]
 
 pub mod client;
-<<<<<<< HEAD
 pub mod parser;
-=======
 pub mod interface;
 pub mod protocol;
->>>>>>> a452e4a6
 pub mod server;
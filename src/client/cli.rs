//! Módulo del cliente.

use std::{
    collections::HashSet,
    io::{stdin, BufRead, BufReader, Read, Write},
    net::{SocketAddr, TcpStream},
    str::FromStr,
    time::Duration,
};

use crate::{
    client::cql_frame::frame::Frame,
    parser::{main_parser::make_parse, statements::statement::Statement},
    protocol::{
        aliases::{results::Result, types::Byte},
        errors::error::Error,
        headers::{flags::Flag, length::Length, opcode::Opcode, stream::Stream, version::Version},
        messages::responses::{
            result::{col_type::ColType, rows_flags::RowsFlag},
            result_kinds::ResultKind,
        },
        notations::consistency::Consistency,
        traits::Byteable,
        utils::parse_bytes_to_string,
    },
    server::{
        actions::opcode::SvAction,
        nodes::{
            addr::loader::AddrLoader, port_type::PortType,
            table_metadata::column_data_type::ColumnDataType,
        },
    },
    tokenizer::tokenizer::tokenize_query,
};

use super::{col_data::ColData, protocol_result::ProtocolResult};

/// Estructura principal de un cliente.
#[derive(Clone)]
pub struct Client {
    /// El cargador de las direcciones disponibles.
    addr_loader: AddrLoader,

    /// Un contador interno para llevar la cuenta de IDs de conexiones.
    requests_stream: HashSet<i16>,

    /// El _Consistency Level_ de las queries.
    consistency_level: Consistency,
}

impl Client {
    /// Crea una nueva instancia de cliente.
    ///
    /// El _Consistency Level_ será `Quorum` por defecto.
    pub fn new(addr_loader: AddrLoader, requests_stream: HashSet<i16>) -> Self {
        Self {
            addr_loader,
            requests_stream,
            consistency_level: Consistency::Quorum,
        }
    }

    /// Conecta con alguno de los _sockets_ guardados.
    pub fn connect(&self) -> Result<TcpStream> {
        Self::connect_to(&self.addr_loader.get_sockets_cli()[..])
    }

    /// Conecta con alguno de los _sockets_ dados.
    pub fn connect_to(sockets: &[SocketAddr]) -> Result<TcpStream> {
        match TcpStream::connect(sockets) {
            Ok(tcp_stream) => Ok(tcp_stream),
            Err(_) => Err(Error::ServerError(
                "No se pudo conectar con ningún socket.".to_string(),
            )),
        }
    }

    /// Modifica el _Consistency Level_ de las queries.
    ///
    /// Tipos de _Consistency Level_ reconocidos:
    /// - `Any` (sin uso)
    /// - `One`
    /// - `Two`
    /// - `Three`
    /// - `Quorum`
    /// - `All`
    /// - `LocalQuorum` (TODO)
    /// - `EachQuorum` (TODO)
    /// - `Serial` (sin uso)
    /// - `LocalSerial` (sin uso)
    /// - `LocalOne` (TODO)
    pub fn set_consistency_level(&mut self, s: &str) -> Result<()> {
        match Consistency::from_str(s) {
            Ok(consistency) => {
                self.consistency_level = consistency;
                Ok(())
            }
            Err(e) => Err(Error::ConfigError(e.to_string())),
        }
    }

    /// Conecta con alguno de los _sockets_ guardados usando `stdin` como _stream_ de entrada.
    ///
    /// <div class="warning">
    ///
    /// **Esto genera un loop infinito** hasta que el usuario ingrese `q` para salir.
    ///
    /// </div>
    pub fn echo(&mut self) -> Result<()> {
        let mut tcp_stream = self.connect()?;
        tcp_stream
            .set_nonblocking(true)
            .map_err(|e| Error::ServerError(format!("Error al configurar non-blocking: {}", e)))?;

        // Configurar timeouts explícitos
        tcp_stream
            .set_read_timeout(Some(Duration::from_secs(5)))
            .map_err(|e| Error::ServerError(format!("Error al configurar read timeout: {}", e)))?;
        tcp_stream
            .set_write_timeout(Some(Duration::from_secs(5)))
            .map_err(|e| Error::ServerError(format!("Error al configurar write timeout: {}", e)))?;

        println!(
            "ECHO MODE:\n \
            ----------\n \
            Escribe tus queries. Cada línea se enviará al presionar Enter.\n \
            ----------\n \
            'q' o línea vacía para salir\n \
            'shutdown' para mandar un mensaje de apagado al servidor (y salir)\n \
            ----------\n"
        );

        let reader = BufReader::new(stdin());
        for line in reader.lines() {
            match line {
                Ok(input) => {
                    if input.eq_ignore_ascii_case("q") || input.is_empty() {
                        break;
                    }
                    if input.eq_ignore_ascii_case("shutdown") {
                        self.send_shutdown()?;
                        return Ok(());
                    }

                    match self.send_query(&input, &mut tcp_stream) {
                        Ok(res) => {
                            if let ProtocolResult::QueryError(err) = res {
                                println!("{}", err)
                            }
                        }
                        Err(e) => {
                            eprintln!("Error al enviar la query: {}", e);
                            // Intentar reconectar si es necesario
                            if let Error::ServerError(msg) = &e {
                                if msg.contains("conexión") {
                                    match self.reconnect(&mut tcp_stream) {
                                        Ok(_) => {
                                            // Reintentar la query después de reconectar
                                            if let Err(retry_err) =
                                                self.send_query(&input, &mut tcp_stream)
                                            {
                                                eprintln!(
                                                    "Error al reintentar la query: {}",
                                                    retry_err
                                                );
                                            }
                                        }
                                        Err(e) => {
                                            eprintln!("No se pudo reconectar: {}", e);
                                            break;
                                        }
                                    }
                                } else {
                                    eprintln!("Error en la query: {}", e);
                                }
                            }
                        }
                    }
                }
                Err(e) => {
                    eprintln!("Error leyendo la entrada: {}", e);
                    break;
                }
            }
        }

        Ok(())
    }

    /// Envía una query al servidor y devuelve la respuesta del mismo.
    ///
    /// La query será enviada con el _Consistency Level_ actual.
    pub fn send_query(
        &mut self,
        query: &str,
        tcp_stream: &mut TcpStream,
    ) -> Result<ProtocolResult> {
        let mut stream_id: i16 = 0;
        while self.requests_stream.contains(&stream_id) {
            stream_id += 1;
        }
        self.requests_stream.insert(stream_id);

        let result = match make_parse(&mut tokenize_query(query)) {
            Ok(statement) => {
                let frame = match statement {
                    Statement::DmlStatement(_) | Statement::DdlStatement(_) => {
                        Frame::new(stream_id, query, self.consistency_level)
                    }
                    Statement::UdtStatement(_) => {
                        self.requests_stream.remove(&stream_id);
                        return Err(Error::ServerError("UDT statements no soportados".into()));
                    }
                };

                const MAX_RETRIES: u32 = 2;
                let mut last_error = None;

                for retry in 0..=MAX_RETRIES {
                    if retry > 0 {
                        match self.reconnect(tcp_stream) {
                            Ok(_) => (),
                            Err(e) => {
                                last_error = Some(e);
                                continue;
                            }
                        }
                    }

                    match tcp_stream.write_all(&frame.as_bytes()) {
                        Ok(_) => match tcp_stream.flush() {
                            Ok(_) => match self.read_complete_response(tcp_stream) {
                                Ok(response) => return Ok(response),
                                Err(e) => last_error = Some(e),
                            },
                            Err(e) => {
                                last_error =
                                    Some(Error::ServerError(format!("Error al flush: {}", e)))
                            }
                        },
                        Err(e) => {
                            last_error =
                                Some(Error::ServerError(format!("Error al escribir: {}", e)))
                        }
                    }
                }

                Err(last_error.unwrap_or_else(|| Error::ServerError("Error desconocido".into())))
            }
            Err(err) => Err(Error::ServerError(err.to_string())),
        };

        self.requests_stream.remove(&stream_id);
        result
    }

    fn reconnect(&mut self, tcp_stream: &mut TcpStream) -> Result<()> {
        // Cerrar explícitamente la conexión anterior
        let _ = tcp_stream.shutdown(std::net::Shutdown::Both);
        std::thread::sleep(Duration::from_millis(100));

        match self.connect() {
            Ok(new_stream) => {
                *tcp_stream = new_stream;
                tcp_stream.set_nonblocking(true).map_err(|e| {
                    Error::ServerError(format!("Error al configurar non-blocking: {}", e))
                })?;

                tcp_stream
                    .set_read_timeout(Some(Duration::from_secs(5)))
                    .map_err(|e| {
                        Error::ServerError(format!("Error al configurar read timeout: {}", e))
                    })?;

                tcp_stream
                    .set_write_timeout(Some(Duration::from_secs(5)))
                    .map_err(|e| {
                        Error::ServerError(format!("Error al configurar write timeout: {}", e))
                    })?;

                Ok(())
            }
            Err(e) => Err(e),
        }
    }

<<<<<<< HEAD
    fn is_response_complete(response: &[Byte]) -> bool {
=======
    fn read_complete_response(&mut self, tcp_stream: &mut TcpStream) -> Result<ProtocolResult> {
        let mut response = Vec::new();
        let mut buffer = vec![0; 8192];
        const HEADER_SIZE: usize = 9;

        // Establecer un deadline absoluto
        let deadline = std::time::Instant::now() + Duration::from_secs(5);

        // Primero leer el header completo
        while response.len() < HEADER_SIZE {
            if std::time::Instant::now() > deadline {
                return Err(Error::ServerError("Timeout al leer header".into()));
            }

            match tcp_stream.read(&mut buffer) {
                Ok(0) => {
                    if response.is_empty() {
                        return Err(Error::ServerError(
                            "Conexión cerrada por el servidor".into(),
                        ));
                    }
                    break;
                }
                Ok(n) => {
                    response.extend_from_slice(&buffer[..n]);
                }
                Err(ref e) if e.kind() == std::io::ErrorKind::WouldBlock => {
                    std::thread::sleep(Duration::from_millis(50));
                    continue;
                }
                Err(e) => return Err(Error::ServerError(format!("Error de lectura: {}", e))),
            }
        }

        // Leer el cuerpo si hay header
        if response.len() >= HEADER_SIZE {
            let body_length = self.get_body_length(&response)?;
            let total_expected_length = HEADER_SIZE + body_length;

            while response.len() < total_expected_length {
                if std::time::Instant::now() > deadline {
                    return Err(Error::ServerError("Timeout al leer cuerpo".into()));
                }

                match tcp_stream.read(&mut buffer) {
                    Ok(0) => break,
                    Ok(n) => {
                        response.extend_from_slice(&buffer[..n]);
                    }
                    Err(ref e) if e.kind() == std::io::ErrorKind::WouldBlock => {
                        std::thread::sleep(Duration::from_millis(50));
                        continue;
                    }
                    Err(e) => return Err(Error::ServerError(format!("Error de lectura: {}", e))),
                }
            }

            return self.handle_response(&response[..total_expected_length]);
        }

        Err(Error::ServerError("Respuesta incompleta".into()))
    }

    fn get_body_length(&self, response: &[u8]) -> Result<usize> {
>>>>>>> 32e7a530
        if response.len() < 9 {
            return Err(Error::ServerError("Respuesta incompleta".into()));
        }

        let length_bytes = [response[5], response[6], response[7], response[8]];
        Ok(u32::from_be_bytes(length_bytes) as usize)
    }

    fn handle_response(&mut self, request: &[Byte]) -> Result<ProtocolResult> {
        if request.len() < 9 {
            return Err(Error::ProtocolError(
                "No se cumple el protocolo del header".to_string(),
            ));
        };
        let _version = Version::try_from(request[0])?;
        let _flags = Flag::try_from(request[1])?;
        let _stream = Stream::try_from(request[2..4].to_vec())?;
        let opcode = Opcode::try_from(request[4])?;
        let lenght = Length::try_from(request[5..9].to_vec())?;

        let result: Result<ProtocolResult> = match opcode {
            Opcode::RequestError => self.handle_request_error(lenght, request),
            Opcode::Ready => self.handle_ready(),
            Opcode::Authenticate => self.handle_authenticate(),
            Opcode::Supported => self.handle_supported(),
            Opcode::Result => self.handle_result(lenght, request),
            Opcode::Event => self.handle_event(),
            Opcode::AuthChallenge => self.handle_auth_challenge(),
            Opcode::AuthSuccess => self.handle_auth_success(),
            _ => {
                return Err(Error::ProtocolError(
                    "El opcode recibido no es una response".to_string(),
                ))
            }
        };
        result
    }

    fn handle_request_error(&self, _lenght: Length, request: &[Byte]) -> Result<ProtocolResult> {
        match Error::try_from(request[9..].to_vec()) {
            Ok(error) => Ok(ProtocolResult::QueryError(error)),
            Err(err) => Err(err),
        }
    }

    fn handle_ready(&self) -> Result<ProtocolResult> {
        todo!()
    }

    fn handle_authenticate(&self) -> Result<ProtocolResult> {
        todo!()
    }

    fn handle_supported(&self) -> Result<ProtocolResult> {
        todo!()
    }

    fn handle_result(&self, lenght: Length, request: &[Byte]) -> Result<ProtocolResult> {
        match ResultKind::try_from(request[9..13].to_vec())? {
            ResultKind::Void => Ok(ProtocolResult::Void),
            ResultKind::Rows => self.deserialize_rows(lenght, &request[13..]),
            ResultKind::SetKeyspace => self.set_keyspace(lenght, &request[13..]),
            ResultKind::Prepared => todo!(),
            ResultKind::SchemaChange => todo!(),
        }
    }

    fn handle_event(&self) -> Result<ProtocolResult> {
        todo!()
    }

    fn handle_auth_challenge(&self) -> Result<ProtocolResult> {
        todo!()
    }

    fn handle_auth_success(&self) -> Result<ProtocolResult> {
        todo!()
    }

    fn deserialize_rows(&self, _lenght: Length, request: &[Byte]) -> Result<ProtocolResult> {
        let _flags = RowsFlag::try_from(request[..4].to_vec())?;
        let columns_count = u32::from_be_bytes([request[4], request[5], request[6], request[7]]);
        let mut actual_position: usize = 8;
        let mut col_names: Vec<String> = Vec::new(); // usar col_names
        let mut col_types: Vec<ColType> = Vec::new(); // usar col_types que deberia ser ademas ColumnDataType
        for _ in 0..columns_count {
            let mut displacement: usize = 0;
            let col_name = parse_bytes_to_string(&request[actual_position..], &mut displacement)?;
            col_names.push(col_name);
            col_types.push(ColType::try_from(&request[actual_position..])?);
            actual_position += displacement + 2;
        }
        let rows_count = i32::from_be_bytes([
            request[actual_position],
            request[actual_position + 1],
            request[actual_position + 2],
            request[actual_position + 3],
        ]);
        actual_position += 4;
        let mut rows: Vec<Vec<ColData>> = Vec::new(); // usar las filas ya parseadas
        for _ in 0..rows_count {
            let mut columns: Vec<ColData> = Vec::new();
            for i in 0..columns_count {
                let col_data = match ColumnDataType::from(col_types[i as usize].clone()) {
                    ColumnDataType::String => {
                        let value = self.parse_string(request, &mut actual_position)?;
                        actual_position += value.len();
                        ColData::String(value)
                    }
                    ColumnDataType::Timestamp => {
                        let value =
                            self.parse_column_value::<i64>(request, &mut actual_position)?;
                        actual_position += value.to_string().len();
                        ColData::Timestamp(value)
                    }
                    ColumnDataType::Double => {
                        let value =
                            self.parse_column_value::<f64>(request, &mut actual_position)?;
                        actual_position += value.to_string().len();
                        ColData::Double(value)
                    }
                    ColumnDataType::Int => {
                        let value =
                            self.parse_column_value::<i32>(request, &mut actual_position)?;
                        actual_position += value.to_string().len();
                        ColData::Int(value)
                    }
                };

                columns.push(col_data);
            }
            rows.push(columns);
        }

        Ok(ProtocolResult::Rows(rows))
    }

    fn set_keyspace(&self, lenght: Length, request: &[Byte]) -> Result<ProtocolResult> {
        match String::from_utf8(request[0..lenght.len as usize].to_vec()) {
            Ok(value) => Ok(ProtocolResult::SetKeyspace(value)),
            Err(_err) => Err(Error::TruncateError(
                "Error al transformar bytes a utf8".to_string(),
            )),
        }
    }

    fn get_length(&self, request: &[Byte], actual_position: usize) -> i32 {
        i32::from_be_bytes([
            request[actual_position],
            request[actual_position + 1],
            request[actual_position + 2],
            request[actual_position + 3],
        ])
    }

    fn parse_column_value<T>(&self, request: &[Byte], actual_position: &mut usize) -> Result<T>
    where
        T: std::str::FromStr,
        T::Err: std::fmt::Display,
    {
        let value_len = self.get_length(request, *actual_position);
        *actual_position += 4;
        let right_position = *actual_position + value_len as usize;

        let str_value = std::str::from_utf8(&request[*actual_position..right_position])
            .map_err(|_| Error::TruncateError("Error al transformar bytes a utf8".to_string()))?;

        str_value
            .parse::<T>()
            .map_err(|e| Error::TruncateError(format!("Error al parsear string: {}", e)))
    }

<<<<<<< HEAD
    fn parse_string(&self, request: &[Byte], actual_position: &mut usize) -> Result<String> {
        let string_len = self.get_lenght(request, *actual_position);
=======
    fn parse_string(&self, request: &[u8], actual_position: &mut usize) -> Result<String> {
        let string_len = self.get_length(request, *actual_position);
>>>>>>> 32e7a530
        *actual_position += 4;
        let right_position = *actual_position + string_len as usize;

        String::from_utf8(request[*actual_position..right_position].to_vec())
            .map_err(|_| Error::TruncateError("Error al transformar bytes a utf8".to_string()))
    }

    /// Manda un mensaje aislado a una cierta dirección.
    fn send_message(socket: SocketAddr, bytes: &[Byte]) -> Result<()> {
        let mut tcp_stream = Self::connect_to(&[socket])?;
        let _ = tcp_stream.set_nonblocking(true);

        if let Err(err) = tcp_stream.write_all(bytes) {
            return Err(Error::ServerError(format!(
                "Error mandando mensaje aislado a {}:\n\n{}",
                socket, err
            )));
        }

        Ok(())
    }

    /// Manda a cada nodo un mensaje para que se [apague](crate::server::actions::opcode::SvAction::Exit).
    pub fn send_shutdown(&self) -> Result<()> {
        for addr in self.addr_loader.get_ips() {
            if let Err(err) = Self::send_message(
                AddrLoader::ip_to_socket(&addr, &PortType::Cli),
                &SvAction::Exit.as_bytes()[..],
            ) {
                println!("{}", err);
            }
            if let Err(err) = Self::send_message(
                AddrLoader::ip_to_socket(&addr, &PortType::Priv),
                &SvAction::Exit.as_bytes()[..],
            ) {
                println!("{}", err);
            }
        }

        Ok(())
    }
}

impl Default for Client {
    fn default() -> Self {
        Self::new(AddrLoader::default_loaded(), HashSet::<i16>::new())
    }
}<|MERGE_RESOLUTION|>--- conflicted
+++ resolved
@@ -284,9 +284,6 @@
         }
     }
 
-<<<<<<< HEAD
-    fn is_response_complete(response: &[Byte]) -> bool {
-=======
     fn read_complete_response(&mut self, tcp_stream: &mut TcpStream) -> Result<ProtocolResult> {
         let mut response = Vec::new();
         let mut buffer = vec![0; 8192];
@@ -351,7 +348,6 @@
     }
 
     fn get_body_length(&self, response: &[u8]) -> Result<usize> {
->>>>>>> 32e7a530
         if response.len() < 9 {
             return Err(Error::ServerError("Respuesta incompleta".into()));
         }
@@ -524,13 +520,8 @@
             .map_err(|e| Error::TruncateError(format!("Error al parsear string: {}", e)))
     }
 
-<<<<<<< HEAD
-    fn parse_string(&self, request: &[Byte], actual_position: &mut usize) -> Result<String> {
-        let string_len = self.get_lenght(request, *actual_position);
-=======
     fn parse_string(&self, request: &[u8], actual_position: &mut usize) -> Result<String> {
         let string_len = self.get_length(request, *actual_position);
->>>>>>> 32e7a530
         *actual_position += 4;
         let right_position = *actual_position + string_len as usize;
 

--- conflicted
+++ resolved
@@ -30,7 +30,11 @@
     pub fn simple_replicas(&self) -> Option<u32> {
         self.replication.simple_replicas()
     }
-<<<<<<< HEAD
+
+    /// Establece la estrategia de replicación del keyspace.
+    pub fn set_replication(&mut self, replication: ReplicationStrategy) {
+        self.replication = replication;
+    }
 }
 
 impl fmt::Display for Keyspace {
@@ -54,11 +58,5 @@
         let replication: ReplicationStrategy = parts[1].parse()?;
 
         Ok(Keyspace::new(name, replication))
-=======
-
-    /// Establece la estrategia de replicación del keyspace.
-    pub fn set_replication(&mut self, replication: ReplicationStrategy) {
-        self.replication = replication;
->>>>>>> 3a304bcc
     }
 }
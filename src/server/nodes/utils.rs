//! Módulo para funciones auxiliares relacionadas a nodos.

use std::{
    fs::{read_dir, File},
    hash::{DefaultHasher, Hash, Hasher},
    io::{BufRead, BufReader, Read, Result as IOResult, Write},
    net::TcpStream,
    path::PathBuf,
};

use crate::server::nodes::{addr::loader::AddrLoader, node::NodeId, port_type::PortType};
use crate::{
    protocol::{
        aliases::{results::Result, types::Byte},
        errors::error::Error,
    },
    server::utils::printable_bytes,
};

/// La ruta de _queries_ iniciales.
const INIT_QUERIES_PATH: &str = "scripts/init";
/// Extensión preferida para _queries_ de CQL, sin el punto de prefijo.
const QUERY_EXT: &str = "cql";

/// Hashea el valor recibido.
///
/// En esta función es determinístico, es decir, siempre devolverá el mismo valor para el mismo input.
/// Esto es así porque cada vez vuelve a instanciar un `DefaultHasher` nuevo, manteniendo la misma semilla.
pub fn hash_value<T: Hash>(value: T) -> u64 {
    let mut hasher = DefaultHasher::new();
    value.hash(&mut hasher);
    hasher.finish()
}

/// Devuelve el ID del siguiente nodo del cluster.
///
/// Se asume que el vector de IDs de los nodos está ordenado de menor a mayor.
pub fn next_node_in_the_cluster(current_id: Byte, nodes_ids: &[Byte]) -> Byte {
    let current_index = nodes_ids.binary_search(&current_id).unwrap_or({
        // No debería ocurrir, ya que current_id pertenece a nodes_ids siempre
        0
    });
    if current_index + 1 == nodes_ids.len() {
        nodes_ids[0]
    } else {
        nodes_ids[current_index + 1]
    }
}

/// Manda un mensaje a un nodo específico.
pub fn send_to_node(id: NodeId, bytes: Vec<Byte>, port_type: PortType) -> Result<()> {
    let addr = AddrLoader::default_loaded().get_socket(&id, &port_type)?;
    let mut stream = match TcpStream::connect(addr) {
        Ok(tcpstream) => tcpstream,
        Err(_) => {
            return Err(Error::ServerError(format!(
                "No se pudo conectar al nodo con ID {}",
                id
            )));
        }
    };
    if stream.write_all(&bytes[..]).is_err() {
        return Err(Error::ServerError(format!(
            "No se pudo escribir el contenido en {}",
            addr
        )));
    }
    Ok(())
}

/// Manda un mensaje a un nodo específico y espera por la respuesta de este, con un timeout.
/// Si el timeout se alcanza, se devuelve un buffer vacío.
///
/// `timeout` es medido en segundos.
pub fn send_to_node_and_wait_response_with_timeout(
    id: NodeId,
    bytes: Vec<Byte>,
    port_type: PortType,
    wait_response: bool,
    timeout: Option<u64>,
) -> Result<Vec<Byte>> {
    let addr = AddrLoader::default_loaded().get_socket(&id, &port_type)?;
    let mut stream = match TcpStream::connect(addr) {
        Ok(tcpstream) => tcpstream,
        Err(_) => {
            return Err(Error::ServerError(format!(
                "No se pudo conectar al nodo con ID {}",
                id
            )));
        }
    };
<<<<<<< HEAD
    // println!("Le escribe al nodo: {} la data: {:?}", id, bytes);
=======
    println!(
        "Le escribe al nodo: {} la data: {}",
        id,
        printable_bytes(&bytes)
    );
>>>>>>> a94cc93d

    if stream.write_all(&bytes[..]).is_err() {
        return Err(Error::ServerError(format!(
            "No se pudo escribir el contenido en {}",
            addr
        )));
    }
    // para asegurarse de que se vacía el stream antes de escuchar de nuevo.
    if let Err(err) = stream.flush() {
        println!("Error haciendo flush desde el servidor:\n\n{}", err);
    }
    let mut buf = Vec::<Byte>::new();

    if wait_response {
        if let Some(timeout_secs) = timeout {
            if let Err(err) =
                stream.set_read_timeout(Some(std::time::Duration::from_secs(timeout_secs)))
            {
                println!("Error estableciendo timeout en el nodo:\n\n{}", err)
            }
        }
        match stream.read_to_end(&mut buf) {
            Err(err) if err.kind() == std::io::ErrorKind::WouldBlock => {
                println!("Timeout alcanzado al esperar respuesta del nodo {}", id);
            }
            Err(err) => println!("Error recibiendo response del nodo {}:\n\n{}", id, err),
<<<<<<< HEAD
            Ok(_i) => {
                // print!("Se recibió del nodo [{}] {} bytes: [ ", id, i);
                // for byte in &buf[..] {
                //     print!("{:#X} ", byte);
                // }
                // println!("]");
=======
            Ok(i) => {
                println!(
                    "Se recibió del nodo [{}] {} bytes: {}",
                    id,
                    i,
                    printable_bytes(&buf)
                );
>>>>>>> a94cc93d
            }
        }
    }

    Ok(buf)
}

/// Divide un rango en `n` partes iguales.
pub fn divide_range(start: u64, end: u64, n: usize) -> Vec<(u64, u64)> {
    let range_length = end - start;
    let part_length = range_length / n as u64;
    let remainder = range_length % n as u64;

    (0..n)
        .map(|i| {
            let part_start = start + i as u64 * part_length + remainder.min(i as u64);
            let part_end = part_start + part_length + if i < remainder as usize { 1 } else { 0 };
            (part_start, part_end)
        })
        .collect()
}

/// Detecta _queries_ desde un archivo.
pub fn queries_from_source(path: &str) -> Result<Vec<String>> {
    let mut queries = Vec::<String>::new();
    let file = match File::open(path) {
        Ok(f) => f,
        Err(file_err) => {
            return Err(Error::ServerError(format!(
                "Error abriendo el archivo:\n\n{}",
                file_err
            )));
        }
    };
    let bufreader = BufReader::new(file);

    // Asumimos que cada línea es una query completa
    for line in bufreader.lines().map_while(IOResult::ok) {
        queries.push(line);
    }

    Ok(queries)
}

/// Carga todas las _queries_ iniciales de la carpeta correspondiente.
pub fn load_init_queries() -> Vec<String> {
    let mut queries = Vec::<String>::new();
    let mut queries_paths = Vec::<PathBuf>::new();

    match read_dir(INIT_QUERIES_PATH) {
        Err(err) => {
            println!("Ocurrió un error al buscar las queries iniciales:\n\n{}\nSe utilizará un vector vacío.", err);
        }
        Ok(paths) => {
            for dir_entry in paths.map_while(IOResult::ok) {
                let path = dir_entry.path();
                if !path.exists() || path.is_dir() {
                    continue;
                }

                if let Some(ext) = path.extension() {
                    if ext.eq_ignore_ascii_case(QUERY_EXT) {
                        queries_paths.push(path);
                    }
                }
            }
        }
    };

    // para asegurar el orden
    queries_paths.sort();

    for path in queries_paths {
        let path_str = match path.to_str() {
            Some(utf_8_valid) => utf_8_valid,
            None => {
                // El nombre contiene caracteres no encodificables en UTF-8
                continue;
            }
        };
        let mut cur_queries = match queries_from_source(path_str) {
            Ok(valid_ones) => valid_ones,
            Err(err) => {
                println!(
                    "No se pudo agregar las queries en '{}':\n\n{}",
                    path_str, err
                );
                continue;
            }
        };
        queries.append(&mut cur_queries);
    }

    queries
}<|MERGE_RESOLUTION|>--- conflicted
+++ resolved
@@ -89,15 +89,11 @@
             )));
         }
     };
-<<<<<<< HEAD
-    // println!("Le escribe al nodo: {} la data: {:?}", id, bytes);
-=======
     println!(
         "Le escribe al nodo: {} la data: {}",
         id,
         printable_bytes(&bytes)
     );
->>>>>>> a94cc93d
 
     if stream.write_all(&bytes[..]).is_err() {
         return Err(Error::ServerError(format!(
@@ -124,14 +120,6 @@
                 println!("Timeout alcanzado al esperar respuesta del nodo {}", id);
             }
             Err(err) => println!("Error recibiendo response del nodo {}:\n\n{}", id, err),
-<<<<<<< HEAD
-            Ok(_i) => {
-                // print!("Se recibió del nodo [{}] {} bytes: [ ", id, i);
-                // for byte in &buf[..] {
-                //     print!("{:#X} ", byte);
-                // }
-                // println!("]");
-=======
             Ok(i) => {
                 println!(
                     "Se recibió del nodo [{}] {} bytes: {}",
@@ -139,7 +127,6 @@
                     i,
                     printable_bytes(&buf)
                 );
->>>>>>> a94cc93d
             }
         }
     }

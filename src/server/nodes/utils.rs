//! Módulo para funciones auxiliares relacionadas a nodos.

use std::{
    collections::HashMap,
    fs::{read_dir, File},
    hash::{DefaultHasher, Hash, Hasher},
    io::{BufRead, BufReader, Read, Result as IOResult, Write},
    net::TcpStream,
    path::PathBuf,
    str::FromStr,
};

use crate::protocol::{
    aliases::{results::Result, types::Byte},
    errors::error::Error,
};
use crate::server::nodes::{addr::loader::AddrLoader, node::NodeId, port_type::PortType};

/// La ruta de _queries_ iniciales.
const INIT_QUERIES_PATH: &str = "scripts/init";
/// Extensión preferida para _queries_ de CQL, sin el punto de prefijo.
const QUERY_EXT: &str = "cql";

/// Hashea el valor recibido.
///
/// En esta función es determinístico, es decir, siempre devolverá el mismo valor para el mismo input.
/// Esto es así porque cada vez vuelve a instanciar un `DefaultHasher` nuevo, manteniendo la misma semilla.
pub fn hash_value<T: Hash>(value: T) -> u64 {
    let mut hasher = DefaultHasher::new();
    value.hash(&mut hasher);
    hasher.finish()
}

/// Devuelve el ID del siguiente nodo donde se deberían replicar datos.
pub fn next_node_in_the_round(
    first_node_to_replicate: Byte,
    node_iterator: Byte,
    min: Byte,
    max: Byte,
) -> Byte {
    let nodes_range = max - min;
    min + ((first_node_to_replicate - min + node_iterator) % nodes_range)
}

/// Manda un mensaje a un nodo específico.
pub fn send_to_node(id: NodeId, bytes: Vec<Byte>, port_type: PortType) -> Result<()> {
    let addr = AddrLoader::default_loaded().get_socket(&id, &port_type)?;
    let mut stream = match TcpStream::connect(addr) {
        Ok(tcpstream) => tcpstream,
        Err(_) => {
            return Err(Error::ServerError(format!(
                "No se pudo conectar al nodo con ID {}",
                id
            )))
        }
    };
    if stream.write_all(&bytes[..]).is_err() {
        return Err(Error::ServerError(format!(
            "No se pudo escribir el contenido en {}",
            addr
        )));
    }
    Ok(())
}

/// Manda un mensaje a un nodo específico y espera por la respuesta de este.
pub fn send_to_node_and_wait_response(
    id: NodeId,
    bytes: Vec<Byte>,
    port_type: PortType,
    wait_response: bool,
) -> Result<Vec<Byte>> {
    send_to_node_and_wait_response_with_timeout(id, bytes, port_type, wait_response, None)
}

/// Manda un mensaje a un nodo específico y espera por la respuesta de este, con un timeout.
/// Si el timeout se alcanza, se devuelve un buffer vacío.
///
/// `timeout` es medido en segundos.
pub fn send_to_node_and_wait_response_with_timeout(
    id: NodeId,
    bytes: Vec<Byte>,
    port_type: PortType,
    wait_response: bool,
    timeout: Option<u64>,
) -> Result<Vec<Byte>> {
    let addr = AddrLoader::default_loaded().get_socket(&id, &port_type)?;
    let mut stream = match TcpStream::connect(addr) {
        Ok(tcpstream) => tcpstream,
        Err(_) => {
            return Err(Error::ServerError(format!(
                "No se pudo conectar al nodo con ID {}",
                id
            )))
        }
    };
<<<<<<< HEAD
=======
    // println!("Le escribe al nodo: {} la data: {:?}", id, bytes);
>>>>>>> 0c015e1e

    if stream.write_all(&bytes[..]).is_err() {
        return Err(Error::ServerError(format!(
            "No se pudo escribir el contenido en {}",
            addr
        )));
    }
    // para asegurarse de que se vacía el stream antes de escuchar de nuevo.
    if let Err(err) = stream.flush() {
        println!("Error haciendo flush desde el servidor:\n\n{}", err);
    }
    let mut buf = Vec::<Byte>::new();

    if wait_response {
        if let Some(timeout_secs) = timeout {
            if let Err(err) =
                stream.set_read_timeout(Some(std::time::Duration::from_secs(timeout_secs)))
            {
                println!("Error estableciendo timeout en el nodo:\n\n{}", err)
            }
        }
        match stream.read_to_end(&mut buf) {
            Err(err) if err.kind() == std::io::ErrorKind::WouldBlock => {
                println!(
                    "Timeout alcanzado al esperar respuesta del nodo {}:\n\n{}",
                    id, err
                );
            }
            Err(err) => println!("Error recibiendo response del nodo {}:\n\n{}", id, err),
            Ok(i) => {
                print!("Se recibió del nodo [{}] {} bytes: [ ", id, i);
                for byte in &buf[..] {
                    print!("{:#X} ", byte);
                }
                println!("]");
            }
        }
    }

    Ok(buf)
}

/// Divide un rango en `n` partes iguales.
pub fn divide_range(start: u64, end: u64, n: usize) -> Vec<(u64, u64)> {
    let range_length = end - start;
    let part_length = range_length / n as u64;
    let remainder = range_length % n as u64;

    (0..n)
        .map(|i| {
            let part_start = start + i as u64 * part_length + remainder.min(i as u64);
            let part_end = part_start + part_length + if i < remainder as usize { 1 } else { 0 };
            (part_start, part_end)
        })
        .collect()
}

/// Detecta _queries_ desde un archivo.
pub fn queries_from_source(path: &str) -> Result<Vec<String>> {
    let mut queries = Vec::<String>::new();
    let file = match File::open(path) {
        Ok(f) => f,
        Err(file_err) => {
            return Err(Error::ServerError(format!(
                "Error abriendo el archivo:\n\n{}",
                file_err
            )));
        }
    };
    let bufreader = BufReader::new(file);

    // Asumimos que cada línea es una query completa
    for line in bufreader.lines().map_while(IOResult::ok) {
        queries.push(line);
    }

    Ok(queries)
}

/// Carga todas las _queries_ iniciales de la carpeta correspondiente.
pub fn load_init_queries() -> Vec<String> {
    let mut queries = Vec::<String>::new();
    let mut queries_paths = Vec::<PathBuf>::new();

    match read_dir(INIT_QUERIES_PATH) {
        Err(err) => {
            println!("Ocurrió un error al buscar las queries iniciales:\n\n{}\nSe utilizará un vector vacío.", err);
        }
        Ok(paths) => {
            for dir_entry in paths.map_while(IOResult::ok) {
                let path = dir_entry.path();
                if !path.exists() || path.is_dir() {
                    continue;
                }

                if let Some(ext) = path.extension() {
                    if ext.eq_ignore_ascii_case(QUERY_EXT) {
                        queries_paths.push(path);
                    }
                }
            }
        }
    };

    // para asegurar el orden
    queries_paths.sort();

    for path in queries_paths {
        let path_str = match path.to_str() {
            Some(utf_8_valid) => utf_8_valid,
            None => {
                // El nombre contiene caracteres no encodificables en UTF-8
                continue;
            }
        };
        let mut cur_queries = match queries_from_source(path_str) {
            Ok(valid_ones) => valid_ones,
            Err(err) => {
                println!(
                    "No se pudo agregar las queries en '{}':\n\n{}",
                    path_str, err
                );
                continue;
            }
        };
        queries.append(&mut cur_queries);
    }

    queries
}

/// Convierte un hashmap a un string.
pub fn hashmap_to_string<T: ToString, R: ToString>(map: &HashMap<T, R>) -> String {
    let mut res = String::new();

    for (key, value) in map {
        res.push_str(&key.to_string());
        res.push('.');
        res.push_str(&value.to_string());
        res.push(';');
    }
    res.pop();

    res
}

/// Convierte un string a un hashmap.
pub fn string_to_hashmap<T: FromStr>(str: &str) -> Result<HashMap<String, T>> {
    let mut res = HashMap::new();

    for pair in str.split(';') {
        if pair.is_empty() {
            continue;
        }

        let parts: Vec<&str> = pair.split('.').collect();
        if parts.len() != 2 {
            return Err(Error::ServerError(
                "No se pudo parsear el hashmap".to_string(),
            ));
        }

        let key = parts[0].to_string();
        let value = parts[1].parse().map_err(|_| {
            Error::ServerError("No se pudo parsear el valor del hashmap".to_string())
        })?;

        res.insert(key, value);
    }

    Ok(res)
}

/// Convierte un hashmap de vectores a un string.
pub fn hashmap_vec_to_string<T: ToString>(map: &HashMap<String, Vec<T>>) -> String {
    let mut res = String::new();

    for (key, value) in map {
        res.push_str(key);
        res.push('.');
        res.push_str(
            &value
                .iter()
                .map(|v| v.to_string())
                .collect::<Vec<_>>()
                .join("-"),
        );
        res.push(';');
    }
    res.pop();

    res
}

/// Convierte un string a un hashmap de vectores.
pub fn string_to_hashmap_vec<T: FromStr>(str: &str) -> Result<HashMap<String, Vec<T>>> {
    let mut res = HashMap::new();

    for pair in str.split(';') {
        if pair.is_empty() {
            continue;
        }

        let parts: Vec<&str> = pair.split('.').collect();
        if parts.len() != 2 {
            return Err(Error::ServerError(
                "No se pudo parsear el hashmap".to_string(),
            ));
        }

        let key = parts[0].to_string();
        let value = parts[1]
            .split('-')
            .map(|v| {
                v.parse().map_err(|_| {
                    Error::ServerError("No se pudo parsear el valor del hashmap".to_string())
                })
            })
            .collect::<Result<Vec<T>>>()?;

        res.insert(key, value);
    }

    Ok(res)
}<|MERGE_RESOLUTION|>--- conflicted
+++ resolved
@@ -94,10 +94,7 @@
             )))
         }
     };
-<<<<<<< HEAD
-=======
     // println!("Le escribe al nodo: {} la data: {:?}", id, bytes);
->>>>>>> 0c015e1e
 
     if stream.write_all(&bytes[..]).is_err() {
         return Err(Error::ServerError(format!(

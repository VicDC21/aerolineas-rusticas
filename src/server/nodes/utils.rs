--- conflicted
+++ resolved
@@ -80,24 +80,17 @@
         println!("Error haciendo flush desde el servidor:\n\n{}", err);
     }
     let mut buf = Vec::<Byte>::new();
-<<<<<<< HEAD
 
     if wait_response {
         match stream.read_to_end(&mut buf) {
             Err(err) => println!("Error recibiendo response de un nodo:\n\n{}", err),
             Ok(i) => {
-                println!("Nodo {} recibió {} bytes - {:?}", id, i, buf);
-            }
-=======
-    match stream.read_to_end(&mut buf) {
-        Err(err) => println!("Error recibiendo response de un nodo:\n\n{}", err),
-        Ok(i) => {
-            print!("Nodo [{}] recibió {} bytes: [ ", id, i);
+                print!("Nodo [{}] recibió {} bytes: [ ", id, i);
             for byte in &buf[..] {
                 print!("{:#X} ", byte);
             }
             println!("]");
->>>>>>> 32e7a530
+            }
         }
     }
 

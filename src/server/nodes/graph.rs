//! Módulo para grafo de nodos.

use rand::{
    distributions::{Distribution, WeightedIndex},
    thread_rng,
};
use std::{
    collections::HashSet,
    net::SocketAddr,
    path::Path,
    sync::{
        mpsc::{channel, Sender},
        Arc, Mutex,
    },
    thread::{sleep, Builder, JoinHandle},
    time::Duration,
};

use crate::{
    client::cql_frame::frame::Frame,
    parser::{main_parser::make_parse, statements::statement::Statement},
    protocol::{aliases::results::Result, errors::error::Error, traits::Byteable},
    tokenizer::tokenizer::tokenize_query,
};
use crate::{
    protocol::notations::consistency::Consistency,
    server::{
        actions::opcode::SvAction,
        modes::ConnectionMode,
        nodes::{
            node::{Node, NodeId},
            port_type::PortType,
            utils::{load_init_queries, send_to_node},
        },
        utils::load_serializable,
    },
};

/// El handle donde vive una operación de nodo.
pub type NodeHandle = JoinHandle<Result<()>>;

/// Cantidad de nodos fija en cualquier momento.
pub const N_NODES: Byte = 5;
/// El ID con el que comenzar a contar los nodos.
pub const START_ID: NodeId = 10;
/// Cantidad de vecinos a los cuales un nodo tratará de acercarse en un ronda de _gossip_.
const HANDSHAKE_NEIGHBOURS: Byte = 3;
/// La cantidad de nodos que comenzarán su intercambio de _gossip_ con otros [n](crate::server::nodes::graph::HANDSHAKE_NEIGHBOURS) nodos.
const SIMULTANEOUS_GOSSIPERS: Byte = 3;
/// El archivo donde se guardan los nodos.
pub const NODES_PATH: &str = "nodes.csv";

/// Un grafo es una colección de nodos.
///
/// El mismo se encarga principalmente de gestionar los hilos en donde corren los nodos,
/// y mantener sus _handlers_ para luego finalizarlos, así como contar cuántos son para crear
/// nuevo, etc.
///
/// Sin embargo, no tiene ningún endpoint propio:
/// el cliente se comunica directo con los nodos.
pub struct NodesGraph {
    /// Todos los IDs de nodos bajo este grafo.
    node_ids: Vec<NodeId>,

    /// Los pesos de los nodos.
    node_weights: Vec<usize>,

    /// El próximo id disponible para un nodo.
    prox_id: NodeId,

    /// El modo con el que generar los siguientes nodos.
    preferred_mode: ConnectionMode,

    /// Todos los hilos bajo este grafo.
    ///
    /// NO incluye hilos especiales como el beater.
    handlers: Vec<Option<NodeHandle>>,
}

impl NodesGraph {
    /// Crea un nuevo grafo.
    pub fn new(node_ids: Vec<NodeId>, prox_id: NodeId, preferred_mode: ConnectionMode) -> Self {
        Self {
            node_ids,
            prox_id,
            preferred_mode,
            node_weights: Vec::new(),
            handlers: Vec::new(),
        }
    }

    /// Crea un nuevo grafo con el modo de conexión preferido.
    pub fn with_mode(preferred_mode: ConnectionMode) -> Self {
        Self::new(Vec::new(), START_ID, preferred_mode)
    }

    /// Crea una instancia del grafo en modo de DEBUG.
    pub fn echo_mode() -> Self {
        Self::with_mode(ConnectionMode::Echo)
    }

    /// Crea una instancia del grafo en modo para parsear _queries_.
    pub fn parsing_mode() -> Self {
        Self::with_mode(ConnectionMode::Parsing)
    }

    /// Inicializa el grafo y levanta todos los handlers necesarios.
    pub fn init(&mut self) -> Result<()> {
        let nodes = self.bootup_nodes(N_NODES)?;
        let (beater, beat_stopper) = self.beater()?;
        let (gossiper, gossip_stopper) = self.gossiper()?;

        self.handlers.extend(nodes);

        // Paramos los handlers especiales primero
        let _ = beat_stopper.send(true);
        let _ = beater.join();

        let _ = gossip_stopper.send(true);
        let _ = gossiper.join();

        // Corremos los scripts iniciales
        if let Err(err) = self.send_init_queries() {
            println!("Error en las queries iniciales:\n{}", err);
        }

        self.wait();
        Ok(())
    }

    /// Manda todas las _queries_ iniciales.
    ///
    /// Dichas _queries_ normalmente vienen en forma de scripts, donde cada línea es una _query_.
    fn send_init_queries(&self) -> Result<()> {
        let node_id = self.node_ids[0]; // idealmente sería el primero que no esté caído
        let queries = load_init_queries();

        for (i, query) in queries.iter().enumerate() {
            let stream_id = format!("{}{}", node_id, i)
                .parse::<i16>()
                .unwrap_or(node_id as i16 + i as i16);
            match make_parse(&mut tokenize_query(query)) {
                Ok(statement) => {
                    let frame = match statement {
                        Statement::DmlStatement(_) | Statement::DdlStatement(_) => {
                            Frame::new(stream_id, query, Consistency::One)
                        } // Valor arbitrario por ahora
                        Statement::UdtStatement(_) => {
                            return Err(Error::ServerError("UDT statements no soportados".into()))
                        }
                    };
                    send_to_node(node_id, frame.as_bytes(), PortType::Priv)?;
                }
                Err(err) => {
                    println!(
                        "Ocurrió un error al crear el frame para una request inicial:\n\n{}",
                        err
                    );
                }
            }
        }

        Ok(())
    }

    /// Genera un vector de los IDs de los nodos.
    pub fn get_ids(&self) -> Vec<NodeId> {
        self.node_ids.clone()
    }

    /// Genera un vector de los pesos de los nodos.
    pub fn get_weights(&self) -> Vec<usize> {
        self.node_weights.clone()
    }

    /// "Inicia" los nodos del grafo en sus propios hilos.
    ///
    /// * `n` es la cantidad de nodos a crear en el proceso.
    fn bootup_nodes(&mut self, n: Byte) -> Result<Vec<Option<NodeHandle>>> {
        let nodes_path = Path::new(NODES_PATH);
        if nodes_path.exists() {
            self.bootup_existing_nodes()
        } else {
            self.bootup_new_nodes(n)
        }
    }

    /// Inicializa nodos nuevos.
    fn bootup_new_nodes(&mut self, n: Byte) -> Result<Vec<Option<NodeHandle>>> {
        self.node_weights = vec![1; n as usize];
        self.node_weights[0] *= 3; // El primer nodo tiene el triple de probabilidades de ser elegido.

        let mut handlers: Vec<Option<NodeHandle>> = Vec::new();
        for i in 0..n {
            let mut node_listeners: Vec<Option<NodeHandle>> = Vec::new();
            let current_id = self.add_node_id();
            let node = Node::new(current_id, self.preferred_mode.clone());

            let cli_socket = node.get_endpoint_state().socket(&PortType::Cli);
            let priv_socket = node.get_endpoint_state().socket(&PortType::Priv);

            create_client_and_private_conexion(
                current_id,
                cli_socket,
                &mut node_listeners,
                i,
                priv_socket,
                node,
            )?;

            handlers.append(&mut node_listeners);
        }
        // Llenamos de información al nodo "seed".
        self.send_states_to_node(self.max_weight());
        Ok(handlers)
    }

    /// Inicializa nodos existentes.
    fn bootup_existing_nodes(&mut self) -> Result<Vec<Option<NodeHandle>>> {
        let mut handlers: Vec<Option<NodeHandle>> = Vec::new();
        let nodes: Vec<Node> = load_serializable(NODES_PATH)?;

        let existing_ids: Vec<NodeId> = nodes.iter().map(|node| node.get_id()).collect();
        self.prox_id = match existing_ids.iter().max() {
            Some(max) => max + 1,
            None => START_ID,
        };

        for (i, node) in nodes.into_iter().enumerate() {
            let node_id = node.get_id();
            self.node_ids.push(node_id);
            if node_id == START_ID {
                self.node_weights.push(3);
            } else {
                self.node_weights.push(1);
            }

            let mut node_listeners: Vec<Option<NodeHandle>> = Vec::new();

            let cli_socket = node.get_endpoint_state().socket(&PortType::Cli);
            let priv_socket = node.get_endpoint_state().socket(&PortType::Priv);

            create_client_and_private_conexion(
                node_id,
                cli_socket,
                &mut node_listeners,
                i as Byte,
                priv_socket,
                node,
            )?;

            handlers.append(&mut node_listeners);
        }
        // Llenamos de información al nodo "seed".
        self.send_states_to_node(self.max_weight());
        Ok(handlers)
    }

    /// Realiza una ronda de _gossip_.
    fn gossiper(&self) -> Result<(NodeHandle, Sender<bool>)> {
        let (sender, receiver) = channel::<bool>();
        let builder = Builder::new().name("gossip".to_string());
        let weights = self.get_weights();
        match builder.spawn(move || exec_gossip(receiver, weights)) {
            Ok(handler) => Ok((handler, sender.clone())),
            Err(_) => Err(Error::ServerError(
                "Error procesando la ronda de gossip de los nodos.".to_string(),
            )),
        }
    }

    /// Agrega un nodo al grafo.
    ///
    /// También devuelve el ID del nodo recién agregado.
    pub fn add_node_id(&mut self) -> NodeId {
        self.node_ids.push(self.prox_id);
        self.prox_id += 1;
        self.prox_id - 1
    }

    /// Decide cuál es el nodo con el mayor "peso". Es decir, el que tiene más probabilidades
    /// de ser elegido cuando se los elige "al azar".
    ///
    /// Si todos son iguales, agarra el primero.
    pub fn max_weight(&self) -> NodeId {
        let mut max_id: usize = 0;
        for i in 0..self.node_ids.len() {
            if self.node_weights[i] > self.node_weights[max_id] {
                max_id = i;
            }
        }
        self.node_ids[max_id]
    }

    /// Ordena a todos los nodos existentes que envien su endpoint state al nodo con el ID correspondiente.
    fn send_states_to_node(&self, id: NodeId) {
        for node_id in self.get_ids() {
            if let Err(err) = send_to_node(
                node_id,
                SvAction::SendEndpointState(id).as_bytes(),
                PortType::Priv,
            ) {
                println!(
                    "Ocurrió un error presentando vecinos de un nodo:\n\n{}",
                    err
                );
            }
        }
    }

    /// Avanza a cada segundo el estado de _heartbeat_ de los nodos.
    fn beater(&self) -> Result<(NodeHandle, Sender<bool>)> {
        let (sender, receiver) = channel::<bool>();
        let builder = Builder::new().name("beater".to_string());
        let ids = self.get_ids();
        match builder.spawn(move || increase_heartbeat_and_store_nodes(receiver, ids)) {
            Ok(handler) => Ok((handler, sender.clone())),
            Err(_) => Err(Error::ServerError(
                "Error procesando los beats de los nodos.".to_string(),
            )),
        }
    }

    /// Espera a que terminen todos los handlers.
    ///
    /// Esto idealmente sólo debería llamarse una vez, ya que consume los handlers y además
    /// bloquea el hilo actual.
    pub fn wait(&mut self) {
        // long live the option dance
        for handler_opt in &mut self.handlers {
            if let Some(handler) = handler_opt.take() {
                if handler.join().is_err() {
                    // Un hilo caído NO debería interrumpir el dropping de los demás
                    println!("Ocurrió un error mientras se esperaba a que termine un hilo hijo.");
                }
            }
        }
    }
}

/// Crea los _handlers_ que escuchan por conexiones entrantes.
///
/// <div class="warning">
///
/// Esta función toma _ownership_ del [nodo](Node) que se le pasa.
///
/// </div>
fn create_client_and_private_conexion(
<<<<<<< HEAD
    current_id: Byte,
    cli_socket: std::net::SocketAddr,
    cli_sender: Sender<(TcpStream, Vec<Byte>)>,
    node_listeners: &mut Vec<JoinHandle<Result<()>>>,
    i: Byte,
    priv_socket: std::net::SocketAddr,
    priv_sender: Sender<(TcpStream, Vec<Byte>)>,
=======
    current_id: u8,
    cli_socket: SocketAddr,
    node_listeners: &mut Vec<Option<NodeHandle>>,
    i: u8,
    priv_socket: SocketAddr,
    node: Node,
>>>>>>> 32e7a530
) -> Result<()> {
    let sendable_node = Arc::new(Mutex::new(node));
    let cli_node = Arc::clone(&sendable_node);
    let priv_node = Arc::clone(&sendable_node);

    let cli_builder = Builder::new().name(format!("{}_cli", current_id));
    let cli_res = cli_builder.spawn(move || Node::cli_listen(cli_socket, cli_node));
    match cli_res {
        Ok(cli_handler) => node_listeners.push(Some(cli_handler)),
        Err(err) => {
            return Err(Error::ServerError(format!(
                "Ocurrió un error tratando de crear el hilo listener de conexiones de cliente del nodo [{}]:\n\n{}",
                i, err
            )));
        }
    }
    let priv_builder = Builder::new().name(format!("{}_priv", current_id));
    let priv_res = priv_builder.spawn(move || Node::priv_listen(priv_socket, priv_node));
    match priv_res {
        Ok(priv_handler) => node_listeners.push(Some(priv_handler)),
        Err(err) => {
            return Err(Error::ServerError(format!(
                "Ocurrió un error tratando de crear el hilo listener de conexiones privadas del nodo [{}]:\n\n{}",
                i, err
            )));
        }
    }
    Ok(())
}

fn increase_heartbeat_and_store_nodes(
    receiver: std::sync::mpsc::Receiver<bool>,
    ids: Vec<Byte>,
) -> std::result::Result<(), Error> {
    loop {
        sleep(Duration::from_secs(1));
        if let Ok(stop) = receiver.try_recv() {
            if stop {
                break;
            }
        }
        for node_id in &ids {
            if send_to_node(*node_id, SvAction::Beat.as_bytes(), PortType::Priv).is_err() {
                return Err(Error::ServerError(format!(
                    "Error enviando mensaje de heartbeat a nodo {}",
                    node_id
                )));
            }
            if send_to_node(*node_id, SvAction::StoreMetadata.as_bytes(), PortType::Priv).is_err() {
                return Err(Error::ServerError(format!(
                    "Error enviando mensaje de almacenamiento de metadata a nodo {}",
                    node_id
                )));
            }
        }
    }
    Ok(())
}

fn exec_gossip(
    receiver: std::sync::mpsc::Receiver<bool>,
    weights: Vec<usize>,
) -> std::result::Result<(), Error> {
    loop {
        sleep(Duration::from_millis(200));
        if let Ok(stop) = receiver.try_recv() {
            if stop {
                break;
            }
        }

        let dist = if let Ok(dist) = WeightedIndex::new(&weights) {
            dist
        } else {
            return Err(Error::ServerError(format!(
                "No se pudo crear una distribución de pesos con {:?}.",
                &weights
            )));
        };

        let mut rng = thread_rng();
        let mut selected_ids: HashSet<NodeId> = HashSet::new();
        while selected_ids.len() < SIMULTANEOUS_GOSSIPERS as usize {
            let selected_id = dist.sample(&mut rng) as NodeId;
            if !selected_ids.contains(&(selected_id + START_ID)) {
                // No contener repetidos
                selected_ids.insert(selected_id + START_ID);
            }
        }

        for selected_id in selected_ids {
            let mut neighbours: HashSet<NodeId> = HashSet::new();
            while neighbours.len() < HANDSHAKE_NEIGHBOURS as usize {
                let selected_neighbour = dist.sample(&mut rng) as NodeId;
                if ((selected_neighbour + START_ID) != selected_id)
                    && (!neighbours.contains(&(selected_neighbour + START_ID)))
                {
                    neighbours.insert(selected_neighbour + START_ID);
                }
            }

            if let Err(err) = send_to_node(
                selected_id as NodeId,
                SvAction::Gossip(neighbours).as_bytes(),
                PortType::Priv,
            ) {
                println!("Ocurrió un error enviando mensaje de gossip:\n\n{}", err);
            }
        }
    }
    Ok(())
}

impl Default for NodesGraph {
    fn default() -> Self {
        Self::new(Vec::new(), START_ID, ConnectionMode::Parsing)
    }
}<|MERGE_RESOLUTION|>--- conflicted
+++ resolved
@@ -16,24 +16,21 @@
     time::Duration,
 };
 
+use crate::server::{
+    actions::opcode::SvAction,
+    modes::ConnectionMode,
+    nodes::{
+        node::{Node, NodeId},
+        port_type::PortType,
+        utils::{load_init_queries, send_to_node},
+    },
+    utils::load_serializable,
+};
 use crate::{
-    client::cql_frame::frame::Frame,
+    client::frame::Frame,
     parser::{main_parser::make_parse, statements::statement::Statement},
     protocol::{aliases::results::Result, errors::error::Error, traits::Byteable},
     tokenizer::tokenizer::tokenize_query,
-};
-use crate::{
-    protocol::notations::consistency::Consistency,
-    server::{
-        actions::opcode::SvAction,
-        modes::ConnectionMode,
-        nodes::{
-            node::{Node, NodeId},
-            port_type::PortType,
-            utils::{load_init_queries, send_to_node},
-        },
-        utils::load_serializable,
-    },
 };
 
 /// El handle donde vive una operación de nodo.
@@ -346,22 +343,12 @@
 ///
 /// </div>
 fn create_client_and_private_conexion(
-<<<<<<< HEAD
-    current_id: Byte,
-    cli_socket: std::net::SocketAddr,
-    cli_sender: Sender<(TcpStream, Vec<Byte>)>,
-    node_listeners: &mut Vec<JoinHandle<Result<()>>>,
-    i: Byte,
-    priv_socket: std::net::SocketAddr,
-    priv_sender: Sender<(TcpStream, Vec<Byte>)>,
-=======
     current_id: u8,
     cli_socket: SocketAddr,
     node_listeners: &mut Vec<Option<NodeHandle>>,
     i: u8,
     priv_socket: SocketAddr,
     node: Node,
->>>>>>> 32e7a530
 ) -> Result<()> {
     let sendable_node = Arc::new(Mutex::new(node));
     let cli_node = Arc::clone(&sendable_node);

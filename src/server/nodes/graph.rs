--- conflicted
+++ resolved
@@ -6,10 +6,7 @@
 };
 use std::{
     collections::HashSet,
-<<<<<<< HEAD
-=======
     hash::{DefaultHasher, Hash, Hasher},
->>>>>>> 51d609e7
     net::TcpStream,
     sync::mpsc::{channel, Sender},
     thread::{sleep, Builder, JoinHandle},
@@ -138,11 +135,8 @@
             let cli_socket = node.get_endpoint_state().socket(&PortType::Cli);
             let priv_socket = node.get_endpoint_state().socket(&PortType::Priv);
 
-<<<<<<< HEAD
-            let (proc_sender, proc_receiver) = channel::<TcpStream>();
-=======
+
             let (proc_sender, proc_receiver) = channel::<(TcpStream, Vec<Byte>)>();
->>>>>>> 51d609e7
 
             // Sino aparentemente el hilo toma ownership antes de poder clonarlo.
             let cli_sender = proc_sender.clone();

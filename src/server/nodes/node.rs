//! Módulo de nodos.
use serde::{Deserialize, Serialize};
use crate::protocol::{
    aliases::{results::Result, types::Byte},
    errors::error::Error,
    headers::{
        flags::Flag, length::Length, msg_headers::Headers, opcode::Opcode, stream::Stream,
        version::Version,
    },
    messages::responses::result_kinds::ResultKind,
    notations::consistency::Consistency,
    traits::Byteable,
};
use crate::server::{
    actions::opcode::{GossipInfo, SvAction},
    modes::ConnectionMode,
    utils::load_json,
};
use crate::tokenizer::tokenizer::tokenize_query;
use crate::client::cql_frame::query_body::QueryBody;
use crate::{
    parser::{
        data_types::keyspace_name::KeyspaceName,
        main_parser::make_parse,
        statements::{
            ddl_statement::{
                alter_keyspace::AlterKeyspace, create_keyspace::CreateKeyspace,
                create_table::CreateTable, ddl_statement_parser::DdlStatement,
                drop_keyspace::DropKeyspace,
            },
            dml_statement::{
                dml_statement_parser::DmlStatement,
                main_statements::{
                    delete::Delete, insert::Insert, select::select_operation::Select,
                    update::Update,
                },
            },
            statement::Statement,
        },
    },
    protocol::utils::{parse_bytes_to_string, parse_bytes_to_string_map},
};
use chrono::Utc;

use std::{
    cmp::PartialEq,
    collections::{HashMap, HashSet},
    io::{Read, Write},
    net::TcpStream,
    path::Path,
    thread::JoinHandle
};

use super::{
    addr::loader::AddrLoader,
    disk_operations::disk_handler::DiskHandler,
    internal_threads::{beater, create_client_and_private_conexion, gossiper},
    keyspace_metadata::keyspace::Keyspace,
    port_type::PortType,
    states::{
        appstatus::AppStatus,
        endpoints::EndpointState,
        heartbeat::{GenType, HeartbeatState, VerType},
    },
    table_metadata::table::Table,
    utils::{
        divide_range, hash_value, next_node_in_the_cluster,
        send_to_node, send_to_node_and_wait_response_with_timeout,
    },
};

/// El ID de un nodo. No se tienen en cuenta casos de cientos de nodos simultáneos,
/// así que un byte debería bastar para representarlo.
pub type NodeId = Byte;
/// Mapea todos los estados de los vecinos y de sí mismo.
pub type NodesMap = HashMap<NodeId, EndpointState>;
/// Mapea todas las conexiones actualmente abiertas.
pub type OpenConnectionsMap = HashMap<Stream, TcpStream>;
/// El handle donde vive una operación de nodo.
pub type NodeHandle = JoinHandle<Result<()>>;

/// Cantidad de nodos fija en cualquier momento.
///
/// DEBE coincidir con la cantidad de nodos en el archivo de IPs `node_ips.csv`.
const N_NODES: Byte = 5;
/// El límite posible para los rangos de los nodos.
const NODES_RANGE_END: u64 = 18446744073709551615;
/// El tiempo de espera _(en segundos)_ por una respuesta.
const TIMEOUT_SECS: u64 = 2;

/// Un nodo es una instancia de parser que se conecta con otros nodos para procesar _queries_.
#[derive(Serialize, Deserialize)]
pub struct Node {
    /// El ID del nodo mismo.
    id: NodeId,

    /// Los estados de los nodos vecinos, incluyendo este mismo.
    ///
    /// No necesariamente serán todos los otros nodos del grafo, sólo los que este nodo conoce.
    #[serde(skip)]
    neighbours_states: NodesMap,

    /// Estado actual del nodo.
    #[serde(skip)]
    endpoint_state: EndpointState,

    /// Dirección de almacenamiento en disco.
    #[serde(skip)]
    storage_addr: String,

    /// Nombre del keyspace por defecto.
    default_keyspace_name: String,

    /// Nombre del keyspace por defecto de cada usuario.
    users_default_keyspace_name: HashMap<String, String>,

    /// Los keyspaces que tiene el nodo.
    /// (nombre, keyspace)
    keyspaces: HashMap<String, Keyspace>,

    /// Las tablas que tiene el nodo.
    /// (nombre, tabla)
    tables: HashMap<String, Table>,

    /// Rangos asignados a cada nodo para determinar la partición de los datos.
    #[serde(skip)]
    nodes_ranges: Vec<(u64, u64)>,

    /// Nombre de la tabla y los valores de las _partitions keys_ que contiene
    tables_and_partitions_keys_values: HashMap<String, Vec<String>>,

    /// Mapa de conexiones abiertas entre el nodo y otros clientes.
    #[serde(skip)]
    open_connections: OpenConnectionsMap,

    /// Los pesos de los nodos.
    nodes_weights: Vec<usize>,
}

impl Node {
    /// Crea un nuevo nodo.
    pub fn new(id: NodeId, mode: ConnectionMode) -> Result<Self> {
        let mut neighbours_states = NodesMap::new();
        let endpoint_state = EndpointState::with_id_and_mode(id, mode);
        neighbours_states.insert(id, endpoint_state.clone());

        Ok(Self {
            id,
            neighbours_states,
            endpoint_state,
            storage_addr: DiskHandler::new_node_storage(id)?,
            default_keyspace_name: "".to_string(),
            users_default_keyspace_name: HashMap::new(),
            keyspaces: HashMap::new(),
            tables: HashMap::new(),
            nodes_ranges: divide_range(0, NODES_RANGE_END, N_NODES as usize),
            tables_and_partitions_keys_values: HashMap::new(),
            open_connections: OpenConnectionsMap::new(),
            nodes_weights: Vec::new(),
        })
    }

    /// Setea el valor por defecto de los campos que no son guardados en su archivo JSON.
    ///
    /// Se asume que esta función se llama sobre un nodo que fue cargado recientemente de su archivo JSON.
    pub fn set_default_fields(&mut self, id: NodeId, mode: ConnectionMode) -> Result<()> {
        let mut neighbours_states = NodesMap::new();
        let endpoint_state = EndpointState::with_id_and_mode(id, mode);
        neighbours_states.insert(id, endpoint_state.clone());

        self.neighbours_states = neighbours_states;
        self.endpoint_state = endpoint_state;
        self.storage_addr = DiskHandler::get_node_storage(id);
        self.nodes_ranges = divide_range(0, NODES_RANGE_END, N_NODES as usize);
        self.open_connections = OpenConnectionsMap::new();

        Ok(())
    }

    /// Inicia un nuevo nodo con un ID específico en modo de conexión _parsing_.
    pub fn init_in_parsing_mode(id: NodeId) -> Result<()> {
        Self::init(id, ConnectionMode::Parsing)
    }

    /// Inicia un nuevo nodo con un ID específico en modo de conexión _echo_.
    pub fn init_in_echo_mode(id: NodeId) -> Result<()> {
        Self::init(id, ConnectionMode::Echo)
    }

    /// Crea un nuevo nodo con un ID específico.
    fn init(id: NodeId, mode: ConnectionMode) -> Result<()> {
        let mut nodes_weights: Vec<usize> = Vec::new();
        let handlers = Self::bootstrap(id, mode, &mut nodes_weights)?;

        let (_beater, _beat_stopper) = beater(id)?;
        let (_gossiper, _gossip_stopper) = gossiper(id, &nodes_weights)?;

        /*Paramos los handlers especiales primero
        let _ = beat_stopper.send(true);
        let _ = beater.join();

        let _ = gossip_stopper.send(true);
        let _ = gossiper.join();*/

        Self::wait(handlers);
        Ok(())
    }

    /// Inicia la metadata y los hilos necesarios para que el nodo se conecte al cluster.
    fn bootstrap(
        id: NodeId,
        mode: ConnectionMode,
        nodes_weights: &mut Vec<usize>,
    ) -> Result<Vec<Option<NodeHandle>>> {
        let nodes_ids = Self::get_nodes_ids();
        if nodes_ids.len() != N_NODES as usize {
            return Err(Error::ServerError(format!(
                "El archivo de IPs de los nodos no tiene la cantidad correcta de nodos. Se esperaban {} nodos, se encontraron {}.",
                N_NODES, nodes_ids.len()
            )));
        }
        if !nodes_ids.contains(&id) {
            return Err(Error::ServerError(format!(
                "El ID {} no está en el archivo de IPs de los nodos.",
                id
            )));
        }

        let mut handlers: Vec<Option<NodeHandle>> = Vec::new();
        let mut node_listeners: Vec<Option<NodeHandle>> = Vec::new();
        let metadata_path = DiskHandler::get_node_metadata_path(id);
        let node_metadata_path = Path::new(&metadata_path);
        let mut node = if node_metadata_path.exists() {
            let mut node: Node = load_json(&metadata_path)?;
            node.set_default_fields(id, mode)?;
            node
        } else {
            Self::new(id, mode)?
        };
        node.inicialize_nodes_weights();
        *nodes_weights = node.nodes_weights.clone();
        let max_weight_id = node.max_weight();

        let cli_socket = node.get_endpoint_state().socket(&PortType::Cli);
        let priv_socket = node.get_endpoint_state().socket(&PortType::Priv);

        create_client_and_private_conexion(node, id, cli_socket, priv_socket, &mut node_listeners)?;

        handlers.append(&mut node_listeners);

        // Llenamos de información al nodo "seed". Arbitrariamente será el último.
        // Cuando fue iniciado el último nodo (el de mayor ID), hacemos el envío de la información,
        // pues asumimos que todos los demás ya fueron iniciados.
        if id == nodes_ids[(N_NODES - 1) as usize] {
            Self::send_states_to_node(max_weight_id);
        }

        Ok(handlers)
    }

    fn inicialize_nodes_weights(&mut self) {
        self.nodes_weights = vec![1; N_NODES as usize];
        self.nodes_weights[(N_NODES - 1) as usize] *= 3; // El último nodo tiene el triple de probabilidades de ser elegido.
    }

    /// Se le ordena a todos los nodos existentes que envien su _endpoint state_ al nodo con el ID dado.
    fn send_states_to_node(id: NodeId) {
        for node_id in Self::get_nodes_ids() {
            if let Err(err) = send_to_node(
                node_id,
                SvAction::SendEndpointState(id).as_bytes(),
                PortType::Priv,
            ) {
                println!(
                    "Ocurrió un error presentando vecinos de un nodo:\n\n{}",
                    err
                );
            }
        }
    }

    /// Decide cuál es el nodo con el mayor "peso". Es decir, el que tiene más probabilidades
    /// de ser elegido cuando se los elige "al azar".
    ///
    /// Si todos son iguales, agarra el primero.
    pub fn max_weight(&self) -> NodeId {
        let nodes_ids = Self::get_nodes_ids();
        let mut max_id: usize = 0;
        for i in 0..nodes_ids.len() {
            if self.nodes_weights[i] > self.nodes_weights[max_id] {
                max_id = i;
            }
        }
        nodes_ids[max_id]
    }

    fn add_table(&mut self, table: Table) {
        let table_name = table.get_name().to_string();
        let partition_key: Vec<String> = Vec::new();
        self.tables.insert(table_name.clone(), table);
        self.tables_and_partitions_keys_values
            .insert(table_name, partition_key);
    }

    fn get_table(&self, table_name: &str) -> Result<&Table> {
        match self.tables.get(table_name) {
            Some(table) => Ok(table),
            None => Err(Error::ServerError(format!(
                "La tabla llamada {} no existe",
                table_name
            ))),
        }
    }

    fn table_exists(&self, table_name: &str) -> bool {
        self.tables.contains_key(table_name)
    }

    fn add_keyspace(&mut self, keyspace: Keyspace) {
        self.keyspaces
            .insert(keyspace.get_name().to_string(), keyspace);
    }

    /// Obtiene un keyspace dado el nombre de una tabla.
    fn get_keyspace(&self, table_name: &str) -> Result<&Keyspace> {
        let table = self.get_table(table_name)?;

        match self.keyspaces.get(table.keyspace.as_str()) {
            Some(keyspace) => Ok(keyspace),
            None => Err(Error::ServerError(format!(
                "El keyspace `{}` no existe",
                table.keyspace.as_str()
            ))),
        }
    }

    /// Obtiene un keyspace dado su nombre.
    fn get_keyspace_from_name(&self, keyspace_name: &str) -> Result<&Keyspace> {
        match self.keyspaces.get(keyspace_name) {
            Some(keyspace) => Ok(keyspace),
            None => Err(Error::ServerError(format!(
                "El keyspace `{}` no existe",
                keyspace_name
            ))),
        }
    }

    fn keyspace_exists(&self, keyspace_name: &str) -> bool {
        self.keyspaces.contains_key(keyspace_name)
    }

    fn set_default_keyspace_name(&mut self, keyspace_name: String) -> Result<()> {
        if self.keyspace_exists(&keyspace_name) {
            self.default_keyspace_name = keyspace_name;
            Ok(())
        } else {
            Err(Error::ServerError(format!(
                "El keyspace `{}` no existe",
                keyspace_name
            )))
        }
    }

    fn get_default_keyspace_name(&self) -> Result<String> {
        if !self.default_keyspace_name.is_empty() {
            Ok(self.default_keyspace_name.clone())
        } else {
            Err(Error::ServerError(
                "No se ha seleccionado un keyspace por defecto".to_string(),
            ))
        }
    }

    /// Si se elige un keyspace preferido, se verifica que éste exista y devuelve su nombre.
    /// En caso contrario, devuelve el nombre del keyspace por defecto.
    ///
    /// Devuelve error si alguno de los dos no existe.
    fn choose_available_keyspace_name(
        &self,
        preferred_keyspace_name: Option<String>,
    ) -> Result<String> {
        let default_keyspace_name = self.get_default_keyspace_name()?;

        match preferred_keyspace_name {
            Some(preferred_keyspace_name) => {
                if self.keyspace_exists(&preferred_keyspace_name) {
                    Ok(preferred_keyspace_name.to_string())
                } else {
                    Err(Error::ServerError(format!(
                        "El keyspace llamado {} no existe",
                        preferred_keyspace_name
                    )))
                }
            }
            None => Ok(default_keyspace_name),
        }
    }

    /// Obtiene una copia del ID del nodo.
    pub fn get_id(&self) -> NodeId {
        self.id
    }

    /// Consulta el estado del nodo.
    pub fn get_endpoint_state(&self) -> &EndpointState {
        &self.endpoint_state
    }

    /// Devuelve los IDs de los nodos del cluster. Ordenados de menor a mayor.
    fn get_nodes_ids() -> Vec<NodeId> {
        let mut nodes_ids: Vec<NodeId> = AddrLoader::default_loaded().get_ids();
        nodes_ids.sort();
        nodes_ids
    }

    /// Selecciona un ID de nodo conforme al _hashing_ del valor del _partition key_ y los rangos de los nodos.
    fn select_node(&self, value: &str) -> NodeId {
        let nodes_ids = Self::get_nodes_ids();
        let hash_val = hash_value(value);

        let mut i = 0;
        for (a, b) in &self.nodes_ranges {
            if *a <= hash_val && hash_val < *b {
                return nodes_ids[i];
            }
            i += 1;
        }
        nodes_ids[i]
    }

    /// Manda un mensaje en bytes al nodo correspondiente mediante el _hashing_ del valor del _partition key_.
    fn _send_message(
        &mut self,
        bytes: Vec<Byte>,
        value: String,
        port_type: PortType,
    ) -> Result<()> {
        send_to_node(self.select_node(&value), bytes, port_type)
    }

    /// Manda un mensaje a un nodo específico y espera por la respuesta de este, con un timeout.
    /// Si el timeout se alcanza, se devuelve un buffer vacío.
    ///
    /// `timeout` es medido en segundos.
    fn send_message_and_wait_response_with_timeout(
        &self,
        bytes: Vec<Byte>,
        node_id: Byte,
        port_type: PortType,
        wait_response: bool,
        timeout: u64,
    ) -> Result<Vec<Byte>> {
        send_to_node_and_wait_response_with_timeout(
            node_id,
            bytes,
            port_type,
            wait_response,
            Some(timeout),
        )
    }

    /// Manda un mensaje en bytes a todos los vecinos del nodo.
    fn _notice_all_neighbours(&self, bytes: Vec<Byte>, port_type: PortType) -> Result<()> {
        for neighbour_id in Self::get_nodes_ids() {
            if neighbour_id == self.id {
                continue;
            }
            send_to_node(neighbour_id, bytes.clone(), port_type.clone())?;
        }
        Ok(())
    }

    /// Compara si el _heartbeat_ de un nodo es más nuevo que otro.
    pub fn is_newer(&self, other: &Self) -> bool {
        self.endpoint_state.is_newer(&other.endpoint_state)
    }

    /// Envia su endpoint state al nodo del ID correspondiente.
    fn send_endpoint_state(&mut self, id: NodeId) {
        if let Err(err) = send_to_node(
            id,
            SvAction::NewNeighbour(self.get_endpoint_state().clone()).as_bytes(),
            PortType::Priv,
        ) {
            println!(
                "Ocurrió un error presentando vecinos de un nodo:\n\n{}",
                err
            );
        }
    }

    /// Consulta si ya se tiene un [EndpointState].
    ///
    /// No compara los estados en profundidad, sólo verifica si se tiene un estado
    /// con la misma IP.
    fn _has_endpoint_state(&self, state: &EndpointState) -> bool {
        let guessed_id = match AddrLoader::default_loaded().get_id(state.get_addr()) {
            Ok(guessed_right) => guessed_right,
            Err(_) => return false,
        };
        self.has_endpoint_state_by_id(&guessed_id)
    }

    /// Consulta si ya se tiene un [EndpointState] por ID de nodo.
    ///
    /// No compara los estados en profundidad, sólo verifica si se tiene un estado
    /// con la misma IP.
    fn has_endpoint_state_by_id(&self, node_id: &NodeId) -> bool {
        self.neighbours_states.contains_key(node_id)
    }

    /// Consulta si el nodo todavía esta booteando.
    pub fn is_bootstraping(&self) -> bool {
        matches!(
            self.endpoint_state.get_appstate().get_status(),
            AppStatus::Bootstrap
        )
    }

    /// Consulta el modo de conexión del nodo.
    fn mode(&self) -> &ConnectionMode {
        self.endpoint_state.get_appstate().get_mode()
    }

    fn add_neighbour_state(&mut self, state: EndpointState) -> Result<()> {
        let guessed_id = AddrLoader::default_loaded().get_id(state.get_addr())?;
        if !self.has_endpoint_state_by_id(&guessed_id) {
            self.neighbours_states.insert(guessed_id, state);
        }
        Ok(())
    }

    /// Actualiza la información de vecinos con otro mapa dado.
    ///
    /// No se comprueba si las entradas nuevas son más recientes o no: reemplaza todo sin preguntar.
    fn update_neighbours(&mut self, new_neighbours: NodesMap) -> Result<()> {
        for (node_id, endpoint_state) in new_neighbours {
            self.neighbours_states.insert(node_id, endpoint_state);
        }

        Ok(())
    }

    /// Consulta si un nodo vecino está listo para recibir _queries_.
    fn neighbour_is_responsive(&self, node_id: NodeId) -> bool {
        if let Some(endpoint_state) = self.neighbours_states.get(&node_id) {
            return *endpoint_state.get_appstate_status() == AppStatus::Normal;
        }
        false
    }

    /// Actualiza el estado del nodo recibido a _Offline_.
    fn acknowledge_offline_neighbour(&mut self, node_id: NodeId) {
        if let Some(endpoint_state) = self.neighbours_states.get_mut(&node_id) {
            endpoint_state.set_appstate_status(AppStatus::Offline);
        }
    }

    /// Consulta si el nodo ya está listo para recibir _queries_. Si lo está, actualiza su estado.
    fn is_bootstrap_done(&mut self) {
        if self.neighbours_states.len() == N_NODES as usize
            && *self.endpoint_state.get_appstate_status() != AppStatus::Normal
        {
            self.endpoint_state.set_appstate_status(AppStatus::Normal);
            println!("El nodo {} fue iniciado correctamente.", self.id);
        }
    }

    /// Consulta el estado de _heartbeat_.
    pub fn get_beat(&mut self) -> (GenType, VerType) {
        self.endpoint_state.get_heartbeat().as_tuple()
    }

    /// Avanza el tiempo para el nodo.
    fn beat(&mut self) -> VerType {
        self.endpoint_state.beat();
        self.neighbours_states
            .insert(self.id, self.endpoint_state.clone());
        self.get_beat().1
    }

    /// Consigue la información de _gossip_ que contiene este nodo.
    fn get_gossip_info(&self) -> GossipInfo {
        let mut gossip_info = GossipInfo::new();
        for (node_id, endpoint_state) in &self.neighbours_states {
            gossip_info.insert(node_id.to_owned(), endpoint_state.clone_heartbeat());
        }

        gossip_info
    }

    /// Inicia un intercambio de _gossip_ con los vecinos dados.
    fn gossip(&mut self, neighbours: HashSet<NodeId>) -> Result<()> {
        self.is_bootstrap_done();

        for neighbour_id in neighbours {
            if send_to_node(
                neighbour_id,
                SvAction::Syn(self.get_id().to_owned(), self.get_gossip_info()).as_bytes(),
                PortType::Priv,
            )
            .is_err()
            {
                // No devolvemos error porque no se considera un error que un vecino no responda en esta instancia.
                self.acknowledge_offline_neighbour(neighbour_id);
            }
        }
        Ok(())
    }

    /// Se recibe un mensaje [SYN](crate::server::actions::opcode::SvAction::Syn).
    fn syn(&mut self, emissor_id: NodeId, emissor_gossip_info: GossipInfo) -> Result<()> {
        let mut own_gossip_info = GossipInfo::new(); // quiero info de estos nodos
        let mut response_nodes = NodesMap::new(); // doy info de estos nodos

        self.classify_nodes_in_gossip(
            &emissor_gossip_info,
            &mut own_gossip_info,
            &mut response_nodes,
        );

        // Ahora rondamos nuestros vecinos para ver si tenemos uno que el nodo emisor no
        for (own_node_id, endpoint_state) in &self.neighbours_states {
            if !emissor_gossip_info.contains_key(own_node_id) {
                response_nodes.insert(*own_node_id, endpoint_state.clone());
            }
        }

        if let Err(err) = send_to_node(
            emissor_id,
            SvAction::Ack(self.get_id().to_owned(), own_gossip_info, response_nodes).as_bytes(),
            PortType::Priv,
        ) {
            println!(
                "Ocurrió un error al mandar un mensaje ACK al nodo [{}]:\n\n{}",
                emissor_id, err
            );
        }
        Ok(())
    }

    /// Clasifica los nodos en el _SYN_ recibido. Determina cuales deben ser pedidos (_own_gossip_info_) y cuales
    /// deben ser compartidos _(response_nodes)_.
    fn classify_nodes_in_gossip(
        &mut self,
        emissor_gossip_info: &HashMap<Byte, HeartbeatState>,
        own_gossip_info: &mut HashMap<Byte, HeartbeatState>,
        response_nodes: &mut HashMap<Byte, EndpointState>,
    ) {
        for (node_id, emissor_heartbeat) in emissor_gossip_info {
            match &self.neighbours_states.get(node_id) {
                Some(own_endpoint_state) => {
                    let own_heartbeat = own_endpoint_state.get_heartbeat();
                    if own_heartbeat > emissor_heartbeat
                        || *own_endpoint_state.get_appstate_status() == AppStatus::Offline
                    {
                        // El nodo propio tiene un heartbeat más nuevo que el que se recibió
                        // o
                        // El nodo propio no está listo para recibir queries
                        response_nodes.insert(*node_id, (*own_endpoint_state).clone());
                    } else if own_heartbeat < emissor_heartbeat {
                        // El nodo propio tiene un heartbeat más viejo que el que se recibió
                        own_gossip_info.insert(*node_id, own_heartbeat.clone());
                    }
                }
                None => {
                    // Se trata de un vecino que no conocemos aún
                    own_gossip_info.insert(*node_id, HeartbeatState::minimal());
                }
            }
        }
    }

    /// Se recibe un mensaje [ACK](crate::server::actions::opcode::SvAction::Ack).
    fn ack(
        &mut self,
        receptor_id: NodeId,
        receptor_gossip_info: GossipInfo,
        response_nodes: NodesMap,
    ) -> Result<()> {
        // Poblamos un mapa con los estados que pide el receptor
        let mut nodes_for_receptor = NodesMap::new();
        for (node_id, receptor_heartbeat) in &receptor_gossip_info {
            let own_endpoint_state = &self.neighbours_states[node_id];
            if own_endpoint_state.get_heartbeat() > receptor_heartbeat {
                // Hacemos doble chequeo que efectivamente tenemos información más nueva
                nodes_for_receptor.insert(*node_id, own_endpoint_state.clone());
            }
        }

        // Reemplazamos la información de nuestros vecinos por la más nueva que viene del nodo receptor
        // Asumimos que es más nueva ya que fue previamente verificada
        self.update_neighbours(response_nodes)?;

        if let Err(err) = send_to_node(
            receptor_id,
            SvAction::Ack2(nodes_for_receptor).as_bytes(),
            PortType::Priv,
        ) {
            println!(
                "Ocurrió un error al mandar un mensaje ACK2 al nodo [{}]:\n\n{}",
                receptor_id, err
            );
        }
        Ok(())
    }

    /// Se recibe un mensaje [ACK2](crate::server::actions::opcode::SvAction::Ack2).
    fn ack2(&mut self, nodes_map: NodesMap) -> Result<()> {
        self.update_neighbours(nodes_map)
    }

    /// Limpia las conexiones cerradas.
    ///
    /// Devuelve las conexiones que logró cerrar.
    pub fn clean_closed_connections(&mut self) -> usize {
        let mut closed_count = 0;

        self.open_connections.retain(|_, tcp_stream| {
            if tcp_stream.peer_addr().is_ok() {
                return true;
            }
            closed_count += 1;
            false
        });

        closed_count
    }

<<<<<<< HEAD
=======
    /// Escucha por los eventos que recibe del cliente.
    pub fn cli_listen(socket: SocketAddr, node: Arc<Mutex<Node>>) -> Result<()> {
        Self::listen(socket, PortType::Cli, node)
    }

    /// Escucha por los eventos que recibe de otros nodos o estructuras internas.
    pub fn priv_listen(socket: SocketAddr, node: Arc<Mutex<Node>>) -> Result<()> {
        Self::listen(socket, PortType::Priv, node)
    }

    /// El escuchador de verdad.
    ///
    /// Las otras funciones son wrappers para no repetir código.
    fn listen(socket: SocketAddr, port_type: PortType, node: Arc<Mutex<Node>>) -> Result<()> {
        let listener = Node::bind_with_socket(socket)?;
        let addr_loader = AddrLoader::default_loaded();
        for tcp_stream_res in listener.incoming() {
            match tcp_stream_res {
                Err(_) => return Node::tcp_stream_error(&port_type, &socket, &addr_loader),
                Ok(tcp_stream) => {
                    let buffered_stream = Node::clone_tcp_stream(&tcp_stream)?;
                    let mut bufreader = BufReader::new(buffered_stream);
                    let bytes_vec = Node::write_bytes_in_buffer(&mut bufreader)?;
                    // consumimos los bytes del stream para no mandarlos de vuelta en la response
                    bufreader.consume(bytes_vec.len());
                    if Self::is_exit(&bytes_vec[..]) {
                        break;
                    }
                    match node.lock() {
                        Ok(mut locked_in) => {
                            locked_in.process_tcp(tcp_stream, bytes_vec)?;
                        }
                        Err(poison_err) => {
                            println!("Error de lock envenenado:\n\n{}", poison_err);
                            node.clear_poison();
                        }
                    }
                }
            }
        }

        Ok(())
    }
>>>>>>> 74f8f707

    /// Procesa una _request_ en forma de [Byte]s.
    /// También devuelve un [bool] indicando si se debe parar el hilo.
    pub fn process_stream<S>(&mut self, stream: &mut S, bytes: Vec<Byte>, is_logged: bool) -> Result<Vec<Byte>>
    where
        S: Read + Write,
    {
        if bytes.is_empty() {
            return Ok(vec![]);
        }
        // println!("Esta en process_tcp");
        match SvAction::get_action(&bytes[..]) {
            Some(action) => {
                if let Err(err) = self.handle_sv_action(action, stream) {
                    println!(
                        "[{} - ACTION] Error en la acción del servidor: {}",
                        self.id, err
                    );
                }
                Ok(vec![])
            }
            None => self.match_kind_of_conection_mode(bytes, stream, is_logged),
        }
    }

    /// Maneja una acción de servidor.
    fn handle_sv_action<S>(&mut self, action: SvAction, mut tcp_stream: S) -> Result<bool>
    where
        S: Read + Write,
    {
        let mut stop = false;
        match action {
            SvAction::Exit => stop = true, // La comparación para salir ocurre en otro lado
            SvAction::Beat => {
                self.beat();
            }
            SvAction::Gossip(neighbours) => {
                self.gossip(neighbours)?;
            }
            SvAction::Syn(emissor_id, gossip_info) => {
                self.syn(emissor_id, gossip_info)?;
            }
            SvAction::Ack(receptor_id, gossip_info, nodes_map) => {
                self.ack(receptor_id, gossip_info, nodes_map)?;
            }
            SvAction::Ack2(nodes_map) => {
                self.ack2(nodes_map)?;
            }
            SvAction::NewNeighbour(state) => {
                self.add_neighbour_state(state)?;
            }
            SvAction::SendEndpointState(id) => {
                self.send_endpoint_state(id);
            }
            SvAction::InternalQuery(bytes) => {
                let response = self.handle_request(&bytes, true, true);
                let _ = tcp_stream.write_all(&response[..]);
                if let Err(err) = tcp_stream.flush() {
                    return Err(Error::ServerError(err.to_string()));
                };
            }
            SvAction::StoreMetadata => {
                if let Err(err) = DiskHandler::store_node_metadata(self) {
                    return Err(Error::ServerError(format!(
                        "Error guardando metadata del nodo {}: {}",
                        &self.id, err
                    )));
                }
            }
            SvAction::DirectReadRequest(bytes) => {
                let res = self.exec_direct_read_request(bytes)?;
                let _ = tcp_stream.write_all(res.as_bytes());
                if let Err(err) = tcp_stream.flush() {
                    return Err(Error::ServerError(err.to_string()));
                };
            }
            SvAction::DigestReadRequest(bytes) => {
                let res = self.exec_digest_read_request(bytes);
                let _ = tcp_stream.write_all(&res);
                if let Err(err) = tcp_stream.flush() {
                    return Err(Error::ServerError(err.to_string()));
                };
            }
            SvAction::RepairRows(table_name, node_id, rows_bytes) => {
                self.repair_rows(table_name, node_id, rows_bytes)?;
            }
            SvAction::AddPartitionValueToMetadata(table_name, partition_value) => {
                let table = self.get_table(&table_name)?;
                match self.check_if_has_new_partition_value(
                    partition_value,
                    &table.get_name().to_string(),
                )? {
                    Some(new_partition_values) => self
                        .tables_and_partitions_keys_values
                        .insert(table_name, new_partition_values),
                    None => None,
                };
            }
        };
        Ok(stop)
    }

    fn exec_direct_read_request(&self, mut bytes: Vec<Byte>) -> Result<String> {
        let node_number = match bytes.pop() {
            Some(node_number) => node_number,
            None => {
                return Err(Error::ServerError(
                    "No se especificó el ID del nodo al hacer read-repair".to_string(),
                ))
            }
        };
        let bytes_borrowed: &[u8] = &bytes;
        let statement = match QueryBody::try_from(bytes_borrowed) {
            Ok(query_body) => match make_parse(&mut tokenize_query(query_body.get_query())) {
                Ok(statement) => statement,
                Err(_err) => {
                    return Err(Error::ServerError(
                        "No se pudo parsear el statement al hacer read-repair".to_string(),
                    ))
                }
            },
            Err(_err) => {
                return Err(Error::ServerError(
                    "No se pudo parsear el body de la query al hacer read-repair".to_string(),
                ))
            }
        };
        let select = match statement {
            Statement::DmlStatement(DmlStatement::SelectStatement(select)) => select,
            _ => {
                return Err(Error::ServerError(
                    "La declaración no es un SELECT".to_string(),
                ))
            }
        };

        let res = DiskHandler::get_rows_with_timestamp_as_string(
            &self.storage_addr,
            &self.get_default_keyspace_name()?,
            &select,
            node_number,
        )?;
        Ok(res)
    }

    fn exec_digest_read_request(&mut self, bytes: Vec<Byte>) -> Vec<Byte> {
        let response = self.handle_request(&bytes, true, true);
        // Devolvemos además un opcode para poder saber si el resultado fue un error o no.
        if verify_succesful_response(&response) {
            let mut res = Opcode::Result.as_bytes();
            res.extend_from_slice(&hash_value(&response).to_be_bytes());
            res
        } else {
            let mut res = Opcode::RequestError.as_bytes();
            res.extend_from_slice(&response);
            res
        }
    }

    fn repair_rows(&self, table_name: String, node_id: Byte, rows_bytes: Vec<Byte>) -> Result<()> {
        if !self.table_exists(&table_name) {
            return Err(Error::ServerError(format!(
                "La tabla `{}` no existe",
                table_name
            )));
        }

        let table = self.get_table(&table_name)?;
        let keyspace_name = table.get_keyspace();
        if !self.keyspace_exists(keyspace_name) {
            return Err(Error::ServerError(format!(
                "El keyspace `{}` asociado a la tabla `{}` no existe",
                keyspace_name, table_name
            )));
        }
        let rows = String::from_utf8(rows_bytes)
            .map_err(|_| Error::ServerError("Error al castear de bytes a string".to_string()))?;
        DiskHandler::repair_rows(
            &self.storage_addr,
            &table_name,
            keyspace_name,
            &self.get_default_keyspace_name()?,
            node_id,
            &rows,
        )
    }

    /// Maneja una request.
<<<<<<< HEAD
    fn handle_request(&mut self, request: &[Byte], is_internal_request: bool, is_logged: bool) -> Vec<Byte> {
=======
    fn handle_request(&mut self, request: &[Byte], internal_request: bool) -> Vec<Byte> {
        if request.len() < 9 {
            return Vec::<Byte>::new();
        }
>>>>>>> 74f8f707
        let header = match Headers::try_from(&request[..9]) {
            Ok(header) => header,
            Err(err) => return make_error_response(err),
        };
        let left_response = match header.opcode {
            Opcode::Startup => self.handle_startup(&request[9..]),
            Opcode::Options => self.handle_options(),
            Opcode::Query => self.handle_query(request, &header.length, is_internal_request, is_logged),
            Opcode::Prepare => self.handle_prepare(),
            Opcode::Execute => self.handle_execute(),
            Opcode::Register => self.handle_register(),
            Opcode::Batch => self.handle_batch(),
            Opcode::AuthResponse => self.handle_auth_response(request, &header.length),
            _ => Err(Error::ProtocolError(
                "El opcode recibido no es una request".to_string(),
            )),
        };
        match left_response {
            Ok(value) => wrap_header(value, is_internal_request, header),
            Err(err) => wrap_header(make_error_response(err), is_internal_request, header),
        }
    }

    fn handle_startup(&self, request_body: &[Byte]) -> Result<Vec<Byte>> {
        // Si tuviesemos la opcion del READY pondriamos un if
        let string_map = parse_bytes_to_string_map(request_body)?;
        if string_map.is_empty() {
            return Ok(make_error_response(Error::ConfigError(
                "En el startup se debia mandar al menos la version CQL".to_string(),
            )));
        }
        if string_map[0].1 != "5.0.0" {
            return Ok(make_error_response(Error::ConfigError(format!(
                "{} es una version CQL no soportada",
                string_map[0].1
            ))));
        }
        let mut response: Vec<Byte> = Vec::new();
        response.append(&mut Version::ResponseV5.as_bytes());
        response.append(&mut Flag::Default.as_bytes());
        response.append(&mut Stream::new(0).as_bytes());
        response.append(&mut Opcode::AuthChallenge.as_bytes());
        response.append(&mut Length::new(0).as_bytes()); // REVISAR ESTO
        Ok(response)
    }

    fn handle_options(&self) -> Result<Vec<Byte>> {
        // No tiene body
        // Responder con supported
        Opcode::Supported.as_bytes();
        Ok(vec![0])
    }

    fn handle_query(
        &mut self,
        request: &[Byte],
        lenght: &Length,
        internal_request: bool,
        is_logged: bool
    ) -> Result<Vec<Byte>> {
        if !is_logged{
            return Err(Error::AuthenticationError("No se pueden mandar queries antes de autenticar el usuario".to_string()))
        }
        if let Ok(query_body) = QueryBody::try_from(&request[9..(lenght.len as usize) + 9]) {
            let res = match make_parse(&mut tokenize_query(query_body.get_query())) {
                Ok(statement) => {
                    if internal_request {
                        let mut internal_metadata: Vec<Byte> = Vec::new();
                        if request.len() > (lenght.len as usize) + 9 {
                            internal_metadata
                                .append(&mut request[(lenght.len as usize) + 9..].to_vec());
                        }
                        let internal_metadata =
                            self.read_metadata_from_internal_request(internal_metadata);
                        self.handle_internal_statement(statement, internal_metadata)
                    } else {
                        self.handle_statement(
                            statement,
                            request,
                            query_body.get_consistency_level(),
                        )
                    }
                }
                Err(err) => {
                    return Err(err);
                }
            };
            return res;
            // aca usariamos la query como corresponda
        }
        Err(Error::ServerError(
            "No se pudieron transformar los bytes al body de la query".to_string(),
        ))
    }

    fn handle_prepare(&self) -> Result<Vec<Byte>> {
        // El body es <query><flags>[<keyspace>]
        Ok(vec![0])
    }

    fn handle_execute(&self) -> Result<Vec<Byte>> {
        // El body es <id><result_metadata_id><query_parameters>
        Ok(vec![0])
    }

    fn handle_register(&self) -> Result<Vec<Byte>> {
        Ok(vec![0])
    }

    fn handle_batch(&self) -> Result<Vec<Byte>> {
        Ok(vec![0])
    }

    fn handle_auth_response(&mut self, request: &[Byte], lenght: &Length) -> Result<Vec<Byte>> {
        let req = &request[9..(lenght.len as usize) + 9];
        let users = DiskHandler::read_admitted_users(&self.storage_addr)?;
        let mut response: Vec<Byte> = Vec::new();
        let mut i = 0;
        let user_from_req = parse_bytes_to_string(req, &mut i)?;
        let password_from_req = parse_bytes_to_string(&req[i..], &mut i)?;
        for user in users {
            if user.0 == user_from_req && user.1 == password_from_req {
                response.append(&mut Version::ResponseV5.as_bytes());
                response.append(&mut Flag::Default.as_bytes());
                response.append(&mut Stream::new(0).as_bytes());
                response.append(&mut Opcode::AuthSuccess.as_bytes());
                response.append(&mut Length::new(0).as_bytes());

                if !self.users_default_keyspace_name.contains_key(&user.0) {
                    self.users_default_keyspace_name
                        .insert(user.0.to_string(), "".to_string());
                }
                return Ok(response);
            }
        }
        response = make_error_response(Error::AuthenticationError(
            "Las credenciales pasadas no son validas".to_string(),
        ));
        Ok(response)
    }

    /// Maneja una declaración interna.
    fn handle_internal_statement(
        &mut self,
        statement: Statement,
        internal_metadata: (Option<i64>, Option<Byte>),
    ) -> Result<Vec<Byte>> {
        match statement {
            Statement::DdlStatement(ddl_statement) => {
                self.handle_internal_ddl_statement(ddl_statement, internal_metadata)
            }
            Statement::DmlStatement(dml_statement) => {
                self.handle_internal_dml_statement(dml_statement, internal_metadata)
            }
            Statement::UdtStatement(_udt_statement) => todo!(),
            Statement::Startup => Err(Error::Invalid(
                "No se deberia haber mandado el startup por este canal".to_string(),
            )),
            Statement::LoginUser(_) => Err(Error::Invalid(
                "No se deberia haber mandado el login por este canal".to_string(),
            )),
        }
    }

    /// Maneja una declaración DDL.
    fn handle_internal_ddl_statement(
        &mut self,
        ddl_statement: DdlStatement,
        internal_metadata: (Option<i64>, Option<Byte>),
    ) -> Result<Vec<Byte>> {
        match ddl_statement {
            DdlStatement::UseStatement(keyspace_name) => {
                self.process_internal_use_statement(&keyspace_name)
            }
            DdlStatement::CreateKeyspaceStatement(create_keyspace) => {
                self.process_internal_create_keyspace_statement(&create_keyspace)
            }
            DdlStatement::AlterKeyspaceStatement(alter_keyspace) => {
                self.process_internal_alter_keyspace_statement(&alter_keyspace)
            }
            DdlStatement::DropKeyspaceStatement(drop_keyspace) => {
                self.process_internal_drop_keyspace_statement(&drop_keyspace)
            }
            DdlStatement::CreateTableStatement(create_table) => match internal_metadata.1 {
                Some(node_number) => {
                    self.process_internal_create_table_statement(&create_table, node_number)
                }
                None => Err(Error::ServerError(
                    "No se paso metadata necesaria".to_string(),
                )),
            },
            DdlStatement::AlterTableStatement(_alter_table) => todo!(),
            DdlStatement::DropTableStatement(_drop_table) => todo!(),
            DdlStatement::TruncateStatement(_truncate) => todo!(),
        }
    }

    fn check_if_keyspace_exists(&self, keyspace_name: &KeyspaceName) -> bool {
        let keyspace_addr = format!("{}/{}", self.storage_addr, keyspace_name.get_name());
        let path_folder = Path::new(&keyspace_addr);
        path_folder.exists() && path_folder.is_dir()
    }

    fn process_use_statement(
        &mut self,
        keyspace_name: KeyspaceName,
        request: &[Byte],
    ) -> Result<Vec<Byte>> {
        let mut response: Vec<Byte> = Vec::new();
        let mut actual_node_id = self.id;
        let nodes_ids = Self::get_nodes_ids();
        for _ in 0..N_NODES {
            response = if actual_node_id != self.id {
                self.send_message_and_wait_response_with_timeout(
                    SvAction::InternalQuery(request.to_vec()).as_bytes(),
                    actual_node_id,
                    PortType::Priv,
                    true,
                    TIMEOUT_SECS,
                )?
            } else {
                self.process_internal_use_statement(&keyspace_name)?
            };
            actual_node_id = next_node_in_the_cluster(actual_node_id, &nodes_ids);
        }
        Ok(response)
    }

    fn process_internal_use_statement(
        &mut self,
        keyspace_name: &KeyspaceName,
    ) -> Result<Vec<Byte>> {
        let name = keyspace_name.get_name().to_string();
        if self.keyspaces.contains_key(&name) {
            self.set_default_keyspace_name(name.clone())?;
            Ok(Self::create_result_void())
        } else {
            if self.check_if_keyspace_exists(keyspace_name) {
                self.set_default_keyspace_name(name.clone())?;
                return Ok(Self::create_result_void());
            }
            Err(Error::ServerError(
                "El keyspace solicitado no existe".to_string(),
            ))
        }
    }

    fn process_create_keyspace_statement(
        &mut self,
        create_keyspace: CreateKeyspace,
        request: &[Byte],
    ) -> Result<Vec<Byte>> {
        let mut response: Vec<Byte> = Vec::new();
        let mut actual_node_id = self.id;
        let nodes_ids = Self::get_nodes_ids();
        for _ in 0..N_NODES {
            response = if actual_node_id != self.id {
                self.send_message_and_wait_response_with_timeout(
                    SvAction::InternalQuery(request.to_vec()).as_bytes(),
                    actual_node_id,
                    PortType::Priv,
                    true,
                    TIMEOUT_SECS,
                )?
            } else {
                self.process_internal_create_keyspace_statement(&create_keyspace)?
            };
            actual_node_id = next_node_in_the_cluster(actual_node_id, &nodes_ids);
        }
        Ok(response)
    }

    fn process_internal_create_keyspace_statement(
        &mut self,
        create_keyspace: &CreateKeyspace,
    ) -> Result<Vec<Byte>> {
        match DiskHandler::create_keyspace(create_keyspace, &self.storage_addr) {
            Ok(Some(keyspace)) => self.add_keyspace(keyspace),
            Ok(None) => return Ok(Self::create_result_void()),
            Err(err) => return Err(err),
        };
        Ok(Self::create_result_void())
    }

    fn process_alter_statement(
        &mut self,
        alter_keyspace: AlterKeyspace,
        request: &[Byte],
    ) -> Result<Vec<Byte>> {
        let keyspace_name = alter_keyspace.name.get_name();
        if !self.keyspaces.contains_key(keyspace_name) && !alter_keyspace.if_exists {
            return Err(Error::ServerError(format!(
                "El keyspace {} no existe",
                keyspace_name
            )));
        }

        let mut responses = Vec::new();
        let mut actual_node_id = self.id;
        let nodes_ids = Self::get_nodes_ids();
        for _ in 0..N_NODES {
            let response = if actual_node_id != self.id {
                self.send_message_and_wait_response_with_timeout(
                    SvAction::InternalQuery(request.to_vec()).as_bytes(),
                    actual_node_id,
                    PortType::Priv,
                    true,
                    TIMEOUT_SECS,
                )?
            } else {
                self.process_internal_alter_keyspace_statement(&alter_keyspace)?
            };
            responses.push(response);
            actual_node_id = next_node_in_the_cluster(actual_node_id, &nodes_ids);
        }
        Ok(Self::create_result_void())
    }

    fn process_internal_alter_keyspace_statement(
        &mut self,
        alter_keyspace: &AlterKeyspace,
    ) -> Result<Vec<Byte>> {
        let keyspace_name = alter_keyspace.name.get_name();
        match self.keyspaces.get_mut(keyspace_name) {
            Some(keyspace) => {
                if let Ok(Some(new_replication)) =
                    DiskHandler::get_keyspace_replication(alter_keyspace.get_options())
                {
                    keyspace.set_replication(new_replication);
                }
                Ok(Self::create_result_void())
            }
            None => {
                if alter_keyspace.if_exists {
                    Ok(Self::create_result_void())
                } else {
                    Err(Error::ServerError(format!(
                        "El keyspace {} no existe",
                        keyspace_name
                    )))
                }
            }
        }
    }

    fn process_drop_keyspace_statement(
        &mut self,
        drop_keyspace: DropKeyspace,
        request: &[Byte],
    ) -> Result<Vec<Byte>> {
        let keyspace_name = drop_keyspace.name.get_name();
        if !self.keyspaces.contains_key(keyspace_name) && !drop_keyspace.if_exists {
            return Err(Error::ServerError(format!(
                "El keyspace {} no existe",
                keyspace_name
            )));
        }

        let mut responses = Vec::new();
        let mut actual_node_id = self.id;
        let nodes_ids = Self::get_nodes_ids();
        for _ in 0..N_NODES {
            let response = if actual_node_id != self.id {
                self.send_message_and_wait_response_with_timeout(
                    SvAction::InternalQuery(request.to_vec()).as_bytes(),
                    actual_node_id,
                    PortType::Priv,
                    true,
                    TIMEOUT_SECS,
                )?
            } else {
                self.process_internal_drop_keyspace_statement(&drop_keyspace)?
            };
            responses.push(response);
            actual_node_id = next_node_in_the_cluster(actual_node_id, &nodes_ids);
        }
        Ok(Self::create_result_void())
    }

    fn process_internal_drop_keyspace_statement(
        &mut self,
        drop_keyspace: &DropKeyspace,
    ) -> Result<Vec<Byte>> {
        let keyspace_name = drop_keyspace.name.get_name();
        if self.keyspaces.contains_key(keyspace_name) {
            self.keyspaces.remove(keyspace_name);
            match DiskHandler::drop_keyspace(keyspace_name, &self.storage_addr) {
                Ok(_) => Ok(Self::create_result_void()),
                Err(e) => Err(e),
            }
        } else if drop_keyspace.if_exists {
            Ok(Self::create_result_void())
        } else {
            Err(Error::ServerError(format!(
                "El keyspace {} no existe",
                keyspace_name
            )))
        }
    }

    fn create_result_void() -> Vec<Byte> {
        let mut response: Vec<Byte> = Vec::new();
        response.append(&mut Version::ResponseV5.as_bytes());
        response.append(&mut Flag::Default.as_bytes());
        response.append(&mut Stream::new(0).as_bytes());
        response.append(&mut Opcode::Result.as_bytes());
        response.append(&mut Length::new(4).as_bytes());
        response.append(&mut ResultKind::Void.as_bytes());
        response
    }

    fn process_internal_create_table_statement(
        &mut self,
        create_table: &CreateTable,
        node_number: u8,
    ) -> Result<Vec<Byte>> {
        let default_keyspace_name = self.get_default_keyspace_name()?;

        match DiskHandler::create_table(
            create_table,
            &self.storage_addr,
            &default_keyspace_name,
            node_number,
        ) {
            Ok(Some(table)) => {
                self.add_table(table);
            }
            Ok(None) => return Err(Error::ServerError("No se pudo crear la tabla".to_string())),
            Err(err) => return Err(err),
        };
        Ok(Self::create_result_void())
    }

    fn process_create_table_statement(
        &mut self,
        create_table: CreateTable,
        request: &[Byte],
    ) -> Result<Vec<Byte>> {
        let keyspace_name =
            self.choose_available_keyspace_name(create_table.name.get_keyspace())?;
        let keyspace = self.get_keyspace_from_name(&keyspace_name)?;
        let quantity_replicas = self.get_quantity_of_replicas_from_keyspace(keyspace)?;
        let mut response: Vec<Byte> = Vec::new();
        let nodes_ids = Self::get_nodes_ids();
        for actual_node_id in &nodes_ids {
            let mut next_node_id = *actual_node_id;
            for _ in 0..quantity_replicas {
                response = if next_node_id == self.id {
                    self.process_internal_create_table_statement(&create_table, *actual_node_id)?
                } else {
                    let request_with_metadata = add_metadata_to_internal_request_of_any_kind(
                        SvAction::InternalQuery(request.to_vec()).as_bytes(),
                        None,
                        Some(*actual_node_id),
                    );
                    self.send_message_and_wait_response_with_timeout(
                        request_with_metadata,
                        next_node_id,
                        PortType::Priv,
                        true,
                        TIMEOUT_SECS,
                    )?
                };
                next_node_id = next_node_in_the_cluster(next_node_id, &nodes_ids);
            }
        }
        Ok(response)
    }

    /// Maneja una declaración DML.
    fn handle_internal_dml_statement(
        &mut self,
        dml_statement: DmlStatement,
        internal_metadata: (Option<i64>, Option<Byte>),
    ) -> Result<Vec<Byte>> {
        let node_number = match internal_metadata.1 {
            Some(value) => value,
            None => {
                return Err(Error::ServerError(
                    "No se paso la informacion del nodo en la metadata interna".to_string(),
                ))
            }
        };
        match dml_statement {
            DmlStatement::SelectStatement(select) => self.process_select(&select, node_number),
            DmlStatement::InsertStatement(insert) => {
                let timestamp = match internal_metadata.0 {
                    Some(value) => value,
                    None => {
                        return Err(Error::ServerError(
                            "No se paso la informacion del timestamp en la metadata interna"
                                .to_string(),
                        ))
                    }
                };
                self.process_insert(&insert, timestamp, node_number)
            }
            DmlStatement::UpdateStatement(update) => {
                let timestamp = match internal_metadata.0 {
                    Some(value) => value,
                    None => {
                        return Err(Error::ServerError(
                            "No se paso la informacion del timestamp en la metadata interna"
                                .to_string(),
                        ))
                    }
                };
                self.process_update(&update, timestamp, node_number)
            }
            DmlStatement::DeleteStatement(delete) => self.process_delete(&delete, node_number),
            DmlStatement::BatchStatement(_batch) => todo!(),
        }
    }

    fn process_select(&self, select: &Select, node_id: Byte) -> Result<Vec<Byte>> {
        let table = match self.get_table(&select.from.get_name()) {
            Ok(table) => table,
            Err(err) => return Err(err),
        };
        let mut res = DiskHandler::do_select(
            select,
            &self.storage_addr,
            table,
            &self.get_default_keyspace_name()?,
            node_id,
        )?;

        Ok(Self::create_result_select(&mut res))
    }

    fn create_result_select(res: &mut Vec<Byte>) -> Vec<Byte> {
        let mut response: Vec<Byte> = Vec::new();
        response.append(&mut Version::ResponseV5.as_bytes());
        response.append(&mut Flag::Default.as_bytes());
        response.append(&mut Stream::new(0).as_bytes());
        response.append(&mut Opcode::Result.as_bytes());
        response.append(&mut Length::new(res.len() as u32).as_bytes());
        response.append(res);
        response
    }

    fn process_insert(
        &mut self,
        insert: &Insert,
        timestamp: i64,
        node_number: Byte,
    ) -> Result<Vec<Byte>> {
        let table = match self.get_table(&insert.table.get_name()) {
            Ok(table) => table,
            Err(err) => return Err(err),
        };
        DiskHandler::do_insert(
            insert,
            &self.storage_addr,
            table,
            &self.get_default_keyspace_name()?,
            timestamp,
            node_number,
        )?;
        let partition_value = self.get_partition_value_from_insert(insert, table)?;
        match self.check_if_has_new_partition_value(partition_value, &insert.get_table_name())? {
            Some(new_partition_values) => self
                .tables_and_partitions_keys_values
                .insert(insert.table.get_name().to_string(), new_partition_values),
            None => None,
        };
        Ok(Self::create_result_void())
    }

    fn check_if_has_new_partition_value(
        &self,
        partition_value: String,
        table_name: &String,
    ) -> Result<Option<Vec<String>>> {
        let mut partition_values: Vec<String> =
            match self.tables_and_partitions_keys_values.get(table_name) {
                Some(partition_values) => partition_values.clone(),
                None => {
                    return Err(Error::ServerError(format!(
                        "La tabla llamada {} no existe",
                        table_name
                    )))
                }
            };
        if !partition_values.contains(&partition_value) {
            partition_values.push(partition_value.clone());
            return Ok(Some(partition_values));
        };
        Ok(None)
    }

    fn get_partition_value_from_insert(&self, insert: &Insert, table: &Table) -> Result<String> {
        let insert_columns = insert.get_columns_names();
        let insert_column_values = insert.get_values();

        let position = match insert_columns
            .iter()
            .position(|x| x == &table.get_partition_key()[0])
        {
            Some(position) => position,
            None => {
                return Err(Error::SyntaxError(
                    "No se mando la partition key en la query del insert".to_string(),
                ))
            }
        };
        Ok(insert_column_values[position].to_string())
    }

    fn process_update(
        &mut self,
        update: &Update,
        timestamp: i64,
        node_number: Byte,
    ) -> Result<Vec<Byte>> {
        let table = match self.get_table(&update.table_name.get_name()) {
            Ok(table) => table,
            Err(err) => return Err(err),
        };
        DiskHandler::do_update(
            update,
            &self.storage_addr,
            table,
            &self.get_default_keyspace_name()?,
            timestamp,
            node_number,
        )?;
        Ok(Self::create_result_void())
    }

    fn handle_statement(
        &mut self,
        statement: Statement,
        request: &[Byte],
        consistency_level: &Consistency,
    ) -> Result<Vec<Byte>> {
        match statement {
            Statement::DdlStatement(ddl_statement) => {
                self.handle_ddl_statement(ddl_statement, request)
            }
            Statement::DmlStatement(dml_statement) => {
                self.handle_dml_statement(dml_statement, request, consistency_level)
            }
            Statement::UdtStatement(_udt_statement) => todo!(),
            Statement::Startup => Err(Error::Invalid(
                "No se deberia haber mandado el startup por este canal".to_string(),
            )),
            Statement::LoginUser(_) => Err(Error::Invalid(
                "No se deberia haber mandado el login por este canal".to_string(),
            )),
        }
    }

    fn handle_ddl_statement(
        &mut self,
        ddl_statement: DdlStatement,
        request: &[Byte],
    ) -> Result<Vec<Byte>> {
        match ddl_statement {
            DdlStatement::UseStatement(keyspace_name) => {
                self.process_use_statement(keyspace_name, request)
            }
            DdlStatement::CreateKeyspaceStatement(create_keyspace) => {
                self.process_create_keyspace_statement(create_keyspace, request)
            }
            DdlStatement::AlterKeyspaceStatement(alter_keyspace) => {
                self.process_alter_statement(alter_keyspace, request)
            }
            DdlStatement::DropKeyspaceStatement(drop_keyspace) => {
                self.process_drop_keyspace_statement(drop_keyspace, request)
            }
            DdlStatement::CreateTableStatement(create_table) => {
                self.process_create_table_statement(create_table, request)
            }
            DdlStatement::AlterTableStatement(_alter_table) => {
                todo!()
            }
            DdlStatement::DropTableStatement(_drop_table) => {
                todo!()
            }
            DdlStatement::TruncateStatement(_truncate) => {
                todo!()
            }
        }
    }

    fn handle_dml_statement(
        &mut self,
        dml_statement: DmlStatement,
        request: &[Byte],
        consistency_level: &Consistency,
    ) -> Result<Vec<Byte>> {
        match dml_statement {
            DmlStatement::SelectStatement(select) => {
                self.select_with_other_nodes(select, request, consistency_level)
            }
            DmlStatement::InsertStatement(insert) => {
                self.insert_with_other_nodes(insert, request, consistency_level)
            }
            DmlStatement::UpdateStatement(update) => {
                self.update_with_other_nodes(update, request, consistency_level)
            }
            DmlStatement::DeleteStatement(delete) => {
                self.delete_with_other_nodes(delete, request, consistency_level)
            }
            DmlStatement::BatchStatement(_batch) => todo!(),
        }
    }

    fn insert_with_other_nodes(
        &mut self,
        insert: Insert,
        request: &[Byte],
        consistency_level: &Consistency,
    ) -> Result<Vec<Byte>> {
        let timestamp = Utc::now().timestamp();
        let table_name: String = insert.table.get_name();
        // let partitions_keys_to_nodes = self.get_partition_keys_values(&table_name)?.clone();
        let mut response: Vec<Byte> = Vec::new();
        let partition_key_value = self
            .get_partition_key_value_from_insert_statement(&insert, self.get_table(&table_name)?)?;
        let node_id = self.select_node(&partition_key_value);
        let replication_factor_quantity = self.get_replicas_from_table_name(&table_name)?;
        let consistency_number = consistency_level.as_usize(replication_factor_quantity as usize);
        let mut consistency_counter = 0;
        let mut wait_response = true;

        let nodes_ids = Self::get_nodes_ids();
        let mut node_to_replicate = node_id;
        for i in 0..N_NODES {
            if (i as u32) < replication_factor_quantity {
                response = if node_to_replicate == self.id {
                    self.process_insert(&insert, timestamp, node_id)?
                } else {
                    let request_with_metadata = add_metadata_to_internal_request_of_any_kind(
                        SvAction::InternalQuery(request.to_vec()).as_bytes(),
                        Some(timestamp),
                        Some(node_id),
                    );
                    self.send_message_and_wait_response_with_timeout(
                        request_with_metadata,
                        node_to_replicate,
                        PortType::Priv,
                        wait_response,
                        TIMEOUT_SECS,
                    )?
                }
            } else if node_to_replicate == self.id {
                let table = self.get_table(&table_name)?;
                let partition_value =
                    self.get_partition_key_value_from_insert_statement(&insert, table)?;
                match self.check_if_has_new_partition_value(
                    partition_value,
                    &table.get_name().to_string(),
                )? {
                    Some(new_partition_values) => self
                        .tables_and_partitions_keys_values
                        .insert(insert.table.get_name().to_string(), new_partition_values),
                    None => None,
                };
            } else {
                let partition_value =
                    self.get_partition_value_from_insert(&insert, self.get_table(&table_name)?)?;
                let request_with_metadata = add_metadata_to_internal_request_of_any_kind(
                    SvAction::AddPartitionValueToMetadata(table_name.clone(), partition_value)
                        .as_bytes(),
                    None,
                    None,
                );
                self.send_message_and_wait_response_with_timeout(
                    request_with_metadata,
                    node_to_replicate,
                    PortType::Priv,
                    false,
                    TIMEOUT_SECS,
                )?;
            };
            node_to_replicate = next_node_in_the_cluster(node_to_replicate, &nodes_ids);

            if consistency_counter >= consistency_number {
                wait_response = false;
            } else if verify_succesful_response(&response) {
                consistency_counter += 1;
            }
        }

        if consistency_counter < consistency_number {
            Err(Error::ServerError(format!(
                "No se pudo cumplir con el nivel de consistencia {}, solo se logró con {} de {}",
                consistency_level, consistency_counter, consistency_number,
            )))
        } else {
            Ok(response)
        }
    }

    /// Revisa si hay metadata extra necesaria para la query pedida
    fn read_metadata_from_internal_request(
        &self,
        internal_metadata: Vec<Byte>,
    ) -> (Option<i64>, Option<Byte>) {
        if internal_metadata.len() == 9 {
            let bytes: [u8; 8] = match internal_metadata[0..8].try_into() {
                Ok(value) => value,
                Err(_err) => [5, 5, 5, 5, 5, 5, 5, 5], // nunca pasa
            };
            let timestamp = i64::from_be_bytes(bytes);
            let node_id = internal_metadata[8];
            return (Some(timestamp), Some(node_id));
        } else if internal_metadata.len() == 8 {
            let bytes: [u8; 8] = match internal_metadata[0..8].try_into() {
                Ok(value) => value,
                Err(_err) => [5, 5, 5, 5, 5, 5, 5, 5], // nunca pasa
            };
            let timestamp = i64::from_be_bytes(bytes);
            return (Some(timestamp), None);
        } else if internal_metadata.len() == 1 {
            let node_id = internal_metadata[0];
            return (None, Some(node_id));
        }
        (None, None)
    }

    fn get_partition_key_value_from_insert_statement(
        &self,
        insert: &Insert,
        table: &Table,
    ) -> Result<String> {
        let insert_columns = insert.get_columns_names();
        let position = match insert_columns
            .iter()
            .position(|col| col == &table.get_partition_key()[0])
        {
            Some(position) => position,
            None => {
                return Err(Error::SyntaxError(
                    "The partition key column must be in the request".to_string(),
                ))
            }
        };
        match insert.get_values().get(position) {
            Some(partition_value) => Ok(partition_value.to_string()),
            None => Err(Error::SyntaxError(
                "The partition key column must be in the request".to_string(),
            )),
        }
    }

    fn update_with_other_nodes(
        &mut self,
        update: Update,
        request: &[Byte],
        consistency_level: &Consistency,
    ) -> Result<Vec<Byte>> {
        let timestamp = Utc::now().timestamp();
        let table_name = update.table_name.get_name();
        let partitions_keys_to_nodes = self.get_partition_keys_values(&table_name)?.clone();
        let mut consulted_nodes: Vec<String> = Vec::new();
        let consistency_number = consistency_level.as_usize(N_NODES as usize);
        let mut consistency_counter = 0;
        let mut wait_response = true;
        for partition_key_value in partitions_keys_to_nodes {
            let node_id = self.select_node(&partition_key_value);
            if !consulted_nodes.contains(&partition_key_value) {
                let current_response = if node_id == self.id {
                    self.process_update(&update, timestamp, self.id)?
                } else {
                    let request_with_metadata = add_metadata_to_internal_request_of_any_kind(
                        SvAction::InternalQuery(request.to_vec()).as_bytes(),
                        Some(timestamp),
                        Some(node_id),
                    );
                    self.send_message_and_wait_response_with_timeout(
                        request_with_metadata,
                        node_id,
                        PortType::Priv,
                        wait_response,
                        TIMEOUT_SECS,
                    )?
                };

                consulted_nodes.push(partition_key_value.clone());
                let replication_factor = self.get_replicas_from_table_name(&table_name)?;
                self.replicate_update_in_other_nodes(
                    replication_factor,
                    node_id,
                    request,
                    &update,
                    timestamp,
                )?;

                if consistency_counter >= consistency_number {
                    wait_response = false;
                } else if verify_succesful_response(&current_response) {
                    consistency_counter += 1;
                }
            }
        }

        if consistency_counter < consistency_number {
            Err(Error::ServerError(format!(
                "No se pudo cumplir con el nivel de consistencia {}, solo se logró con {} de {}",
                consistency_level, consistency_counter, consistency_number,
            )))
        } else {
            Ok(Self::create_result_void())
        }
    }

    fn replicate_update_in_other_nodes(
        &mut self,
        replication_factor: u32,
        node_id: Byte,
        request: &[Byte],
        update: &Update,
        timestamp: i64,
    ) -> Result<()> {
        let nodes_ids = Self::get_nodes_ids();
        let mut node_to_replicate = node_id;
        for _ in 1..replication_factor {
            if node_to_replicate == self.id {
                self.process_update(update, timestamp, node_id)?;
            } else {
                let request_with_metadata = add_metadata_to_internal_request_of_any_kind(
                    SvAction::InternalQuery(request.to_vec()).as_bytes(),
                    Some(timestamp),
                    Some(node_id),
                );
                let replica_response = self.send_message_and_wait_response_with_timeout(
                    request_with_metadata,
                    node_to_replicate,
                    PortType::Priv,
                    true,
                    TIMEOUT_SECS,
                )?;
                match Opcode::try_from(replica_response[4])? {
                    Opcode::RequestError => {
                        return Err(Error::try_from(replica_response[9..].to_vec())?)
                    }
                    Opcode::Result => (),
                    _ => {
                        return Err(Error::ServerError(
                            "Nodo de réplica manda opcode inesperado".to_string(),
                        ))
                    }
                }
            }
            node_to_replicate = next_node_in_the_cluster(node_to_replicate, &nodes_ids);

            // if consistency_counter >= consistency_number {
            //     wait_response = false;
            // } else if verify_succesful_response(&current_response) {
            //     consistency_counter += 1;
            // }
        }
        Ok(())
    }

    fn select_with_other_nodes(
        &mut self,
        select: Select,
        request: &[Byte],
        consistency_level: &Consistency,
    ) -> Result<Vec<Byte>> {
        let table_name = select.from.get_name();
        let mut results_from_another_nodes: Vec<Byte> = Vec::new();
        let partitions_keys_to_nodes = self.get_partition_keys_values(&table_name)?.clone(); // Tuve que agregar un clone para que no me tire error de referencia mutable e inmutable al mismo tiempo
        let mut consulted_nodes: Vec<Byte> = Vec::new();
        let replication_factor_quantity = self.get_replicas_from_table_name(&table_name)?;
        let consistency_number = consistency_level.as_usize(replication_factor_quantity as usize);
        for partition_key_value in partitions_keys_to_nodes {
            let node_id = self.select_node(&partition_key_value);
            if !consulted_nodes.contains(&node_id) {
                let wait_response = true;
                let mut read_repair_executed = false;
                let mut consistency_counter = 0;
                let mut responsive_replica = node_id;
                let mut replicas_asked = 0;
                let mut actual_result = self.decide_how_to_request_internal_query_select(
                    node_id,
                    (&select, request),
                    wait_response,
                    &mut responsive_replica,
                    &mut replicas_asked,
                    replication_factor_quantity,
                )?;
                consistency_counter += 1;
                match self.consult_replica_nodes(
                    (node_id, replicas_asked),
                    (request, &table_name),
                    &mut consistency_counter,
                    consistency_number,
                    (responsive_replica, &actual_result),
                    replication_factor_quantity,
                ) {
                    Ok(rr_executed) => {
                        // Este chequeo es porque si ya es true, no queremos que vuelva a ser false
                        // Nos importa si se ejecutó al menos una vez
                        if !read_repair_executed {
                            read_repair_executed = rr_executed;
                        }
                    }
                    Err(err) => return Err(Error::ServerError(format!(
                        "No se pudo cumplir con el nivel de consistencia {}, solo se logró con {} de {}: {}",
                        consistency_level, consistency_counter, consistency_number, err,
                    ))),
                }
                // Una vez que todo fue reparado, queremos reenviar la query para obtener el resultado
                // pero ahora con las tablas reparadas.
                if read_repair_executed {
                    actual_result = self.decide_how_to_request_internal_query_select(
                        node_id,
                        (&select, request),
                        wait_response,
                        &mut responsive_replica,
                        &mut replicas_asked,
                        replication_factor_quantity,
                    )?;
                };
                // if actual_result[4] == 0 {
                //     let a: Error = Err(Error::try_from(actual_result[9..].to_vec())?)?;
                //     println!("El error es {:?}", a)
                // }
                self.handle_result_from_node(
                    &mut results_from_another_nodes,
                    &actual_result,
                    &select,
                )?;
                consulted_nodes.push(node_id);
            }
        }
        Ok(results_from_another_nodes)
    }

    fn decide_how_to_request_internal_query_select(
        &mut self,
        node_id: NodeId,
        select_and_request: (&Select, &[Byte]),
        wait_response: bool,
        responsive_replica: &mut NodeId,
        replicas_asked: &mut usize,
        replication_factor_quantity: u32,
    ) -> Result<Vec<Byte>> {
        let (select, request) = select_and_request;

        let actual_result = if node_id == self.id {
            self.process_select(select, node_id)?
        } else {
            let request_with_metadata = add_metadata_to_internal_request_of_any_kind(
                SvAction::InternalQuery(request.to_vec()).as_bytes(),
                None,
                Some(node_id),
            );
            let mut result: Vec<u8> = Vec::new();
            *responsive_replica = node_id;
            *replicas_asked = 0;
            if self.neighbour_is_responsive(node_id) {
                result = self
                    .send_message_and_wait_response_with_timeout(
                        request_with_metadata,
                        node_id,
                        PortType::Priv,
                        wait_response,
                        TIMEOUT_SECS,
                    )
                    .unwrap_or_default()
            }
            *replicas_asked += 1;

            // Si hubo error al enviar el mensaje, se asume que el vecino está apagado,
            // entonces se intenta con las replicas
            if result.is_empty() {
                self.acknowledge_offline_neighbour(node_id);
                result = self.forward_request_to_replicas(
                    node_id,
                    (select, request),
                    wait_response,
                    responsive_replica,
                    replicas_asked,
                    replication_factor_quantity,
                    
                )?;
            }
            result
        };
        Ok(actual_result)
    }

    fn forward_request_to_replicas(
        &mut self,
        node_id: NodeId,
        select_and_request: (&Select, &[Byte]),
        wait_response: bool,
        responsive_replica: &mut NodeId,
        replicas_asked: &mut usize,
        replication_factor_quantity: u32,
    ) -> Result<Vec<Byte>> {
        let (select, request) = select_and_request;
        let mut result: Vec<u8> = Vec::new();
        let nodes_ids = Self::get_nodes_ids();
        let mut node_replica = next_node_in_the_cluster(node_id, &nodes_ids);

        for _ in 1..replication_factor_quantity {
            if self.neighbour_is_responsive(node_replica) {
                let request_with_metadata = add_metadata_to_internal_request_of_any_kind(
                    SvAction::InternalQuery(request.to_vec()).as_bytes(),
                    None,
                    Some(node_id),
                );
                let replica_response = if node_replica == self.id{
                    self.process_select(select, node_id)?
                } else { self
                    .send_message_and_wait_response_with_timeout(
                        request_with_metadata,
                        node_replica,
                        PortType::Priv,
                        wait_response,
                        TIMEOUT_SECS,)?
                };
                *replicas_asked += 1;

                if replica_response.is_empty() {
                    self.acknowledge_offline_neighbour(node_replica);
                } else {
                    result = replica_response;
                    *responsive_replica = node_replica;
                    break;
                }
            } else {
                *replicas_asked += 1;
            }
            node_replica = next_node_in_the_cluster(node_replica, &nodes_ids);
        }

        Ok(result)
    }

    /// Revisa si se cumple el _Consistency Level_ y además si es necesario ejecutar _read-repair_, si es el caso, lo ejecuta.
    ///
    /// Devuelve un booleano indicando si _read-repair_ fue ejecutado o no.
    fn consult_replica_nodes(
        &mut self,
        id_and_replicas_asked: (NodeId, usize),
        request_and_table_name: (&[Byte], &str),
        consistency_counter: &mut usize,
        consistency_number: usize,
        first_responsive_id_and_response: (NodeId, &[Byte]),
        replication_factor_quantity: u32,
    ) -> Result<bool> {
        if consistency_number == 1 {
            return Ok(false);
        }
        let mut exec_read_repair = false;
        let (node_id, replicas_asked) = id_and_replicas_asked;
        let (request, table_name) = request_and_table_name;
        let (responsive_replica, response_from_first_responsive_replica) =
            first_responsive_id_and_response;

        let first_hashed_value = hash_value(response_from_first_responsive_replica);
        let mut responses: Vec<Vec<Byte>> = Vec::new();
        let nodes_ids = Self::get_nodes_ids();
        let mut node_to_consult = next_node_in_the_cluster(responsive_replica, &nodes_ids);
        for _ in (replicas_asked as u32)..replication_factor_quantity {
            let opcode_with_hashed_value = self
                .decide_how_to_request_the_digest_read_request(node_to_consult, request, node_id)
                .unwrap_or_default();
            if opcode_with_hashed_value.is_empty() {
                node_to_consult = next_node_in_the_cluster(node_to_consult, &nodes_ids);
                continue;
            }
            let res_hashed_value = self.get_digest_read_request_value(&opcode_with_hashed_value)?;
            check_consistency_of_the_responses(
                opcode_with_hashed_value,
                first_hashed_value,
                res_hashed_value,
                consistency_counter,
                &mut responses,
            )?;
            if *consistency_counter >= consistency_number {
                break;
            }
            node_to_consult = next_node_in_the_cluster(node_to_consult, &nodes_ids);
        }
        check_if_read_repair_is_neccesary(
            consistency_counter,
            consistency_number,
            &mut exec_read_repair,
            responses,
            first_hashed_value,
        );
        if exec_read_repair && self.neighbour_is_responsive(node_id) {
            return self.exec_read_repair(node_id, request, consistency_number, table_name);
        };
        Ok(false)
    }

    fn decide_how_to_request_the_digest_read_request(
        &mut self,
        node_to_consult: u8,
        request: &[u8],
        node_id: u8,
    ) -> Result<Vec<u8>> {
        let opcode_with_hashed_value = if node_to_consult == self.id {
            let internal_request =
                add_metadata_to_internal_request_of_any_kind(request.to_vec(), None, Some(node_id));
            let res = self.handle_request(&internal_request, true, true);
            let mut res_with_opcode;
            if verify_succesful_response(&res) {
                res_with_opcode = Opcode::Result.as_bytes();
                res_with_opcode.extend_from_slice(&hash_value(&res).to_be_bytes());
            } else {
                res_with_opcode = Opcode::RequestError.as_bytes();
                res_with_opcode.extend_from_slice(&res);
            }
            res_with_opcode
        } else {
            let request_with_metadata = add_metadata_to_internal_request_of_any_kind(
                SvAction::DigestReadRequest(request.to_vec()).as_bytes(),
                None,
                Some(node_id),
            );
            self.send_message_and_wait_response_with_timeout(
                request_with_metadata,
                node_to_consult,
                PortType::Priv,
                true,
                TIMEOUT_SECS,
            )?
        };
        Ok(opcode_with_hashed_value)
    }

    fn exec_read_repair(
        &self,
        node_id: u8,
        request: &[Byte],
        consistency_number: usize,
        table_name: &str,
    ) -> Result<bool> {
        let mut ids_and_rows: Vec<(NodeId, Vec<Vec<String>>)> = vec![];
        let mut req_with_node_replica = request[9..].to_vec();
        req_with_node_replica.push(node_id);
        let nodes_ids = Self::get_nodes_ids();
        let mut node_to_consult = node_id;
        for _ in 0..consistency_number {
            let res = if node_to_consult == self.id {
                self.exec_direct_read_request(req_with_node_replica.clone())?
            } else {
                let extern_response = self.send_message_and_wait_response_with_timeout(
                    SvAction::DirectReadRequest(req_with_node_replica.clone()).as_bytes(),
                    node_to_consult,
                    PortType::Priv,
                    true,
                    TIMEOUT_SECS,
                )?;
                create_utf8_string_from_bytes(extern_response)?
            };
            add_rows_with_his_node(res, &mut ids_and_rows, node_to_consult);
            node_to_consult = next_node_in_the_cluster(node_to_consult, &nodes_ids);
        }
        let rows_as_string = get_most_recent_rows_as_string(ids_and_rows);
        let mut node_to_repair = node_id;
        for _ in 0..consistency_number {
            if node_to_repair == self.id {
                let table = self.get_table(table_name)?;
                DiskHandler::repair_rows(
                    &self.storage_addr,
                    table_name,
                    table.get_keyspace(),
                    &self.default_keyspace_name,
                    node_to_repair,
                    &rows_as_string,
                )?;
            } else {
                let sv_action = SvAction::RepairRows(
                    table_name.to_string(),
                    node_id,
                    rows_as_string.as_bytes().to_vec(),
                )
                .as_bytes();
                self.send_message_and_wait_response_with_timeout(
                    sv_action,
                    node_to_repair,
                    PortType::Priv,
                    false,
                    TIMEOUT_SECS,
                )?;
            };
            node_to_repair = next_node_in_the_cluster(node_to_repair, &nodes_ids);
        }
        Ok(true)
    }

    fn process_delete(&mut self, delete: &Delete, node_number: Byte) -> Result<Vec<Byte>> {
        let table = match self.get_table(&delete.from.get_name()) {
            Ok(table) => table,
            Err(err) => return Err(err),
        };

        DiskHandler::do_delete(
            delete,
            &self.storage_addr,
            table,
            &self.get_default_keyspace_name()?,
            node_number,
        )?;

        Ok(Self::create_result_void())
    }

    fn delete_with_other_nodes(
        &mut self,
        delete: Delete,
        request: &[Byte],
        consistency_level: &Consistency,
    ) -> Result<Vec<Byte>> {
        let table_name = delete.from.get_name();
        let partitions_keys_to_nodes = self.get_partition_keys_values(&table_name)?.clone();
        let mut consulted_nodes: Vec<String> = Vec::new();
        let consistency_number = consistency_level.as_usize(N_NODES as usize);
        for partition_key_value in partitions_keys_to_nodes {
            let node_id = self.select_node(&partition_key_value);
            if !consulted_nodes.contains(&partition_key_value) {
                consulted_nodes.push(partition_key_value.clone());
                let replication_factor = self.get_replicas_from_table_name(&table_name)?;
                self.replicate_delete_in_other_nodes(
                    replication_factor,
                    node_id,
                    request,
                    &delete,
                    consistency_number,
                )?;
            }
        }
        Ok(Self::create_result_void())
    }

    // Función auxiliar para replicar el delete en otros nodos
    fn replicate_delete_in_other_nodes(
        &mut self,
        replication_factor: u32,
        node_id: Byte,
        request: &[Byte],
        delete: &Delete,
        consistency_number: usize,
    ) -> Result<()> {
        let mut consistency_counter = 0;
        let mut wait_response = true;
        let nodes_ids = Self::get_nodes_ids();
        let mut node_to_replicate = node_id;
        for _ in 0..replication_factor {
            let current_response = if node_to_replicate == self.id {
                self.process_delete(delete, node_id)?
            } else {
                let request_with_metadata = add_metadata_to_internal_request_of_any_kind(
                    SvAction::InternalQuery(request.to_vec()).as_bytes(),
                    None,
                    Some(node_id),
                );
                self.send_message_and_wait_response_with_timeout(
                    request_with_metadata,
                    node_to_replicate,
                    PortType::Priv,
                    wait_response,
                    TIMEOUT_SECS,
                )?
            };
            if consistency_counter >= consistency_number {
                wait_response = false;
            } else if verify_succesful_response(&current_response) {
                consistency_counter += 1;
            }
            node_to_replicate = next_node_in_the_cluster(node_to_replicate, &nodes_ids);
        }
        if consistency_counter < consistency_number {
            return Err(Error::ServerError(format!(
                "No se pudo cumplir con el nivel de consistencia, solo se logró con {} de {}",
                consistency_counter, consistency_number,
            )));
        };
        Ok(())
    }

    fn get_partition_keys_values(&self, table_name: &String) -> Result<&Vec<String>> {
        match self.tables_and_partitions_keys_values.get(table_name) {
            Some(partitions_keys_to_nodes) => Ok(partitions_keys_to_nodes),
            None => Err(Error::ServerError(
                "La tabla indicada no existe".to_string(),
            )),
        }
    }

    fn get_replicas_from_table_name(&self, table_name: &str) -> Result<u32> {
        let keyspace = self.get_keyspace(table_name)?;
        match keyspace.simple_replicas() {
            Some(replication_factor) => Ok(replication_factor),
            None => Err(Error::ServerError("No es una simple strategy".to_string())),
        }
    }

    fn handle_result_from_node(
        &self,
        results_from_another_nodes: &mut Vec<Byte>,
        result_from_actual_node: &[Byte],
        _select: &Select,
    ) -> Result<()> {
        let mut res = result_from_actual_node.to_vec();
        if res.is_empty() {
            return Ok(());
        }
        if results_from_another_nodes.is_empty() {
            results_from_another_nodes.append(&mut res);
            return Ok(());
        }
        let total_length_until_end_of_metadata = self.get_columns_metadata_length(&res);
        let total_lenght_until_rows_content = total_length_until_end_of_metadata + 4;
        let mut quantity_rows = self.get_quantity_of_rows(
            results_from_another_nodes,
            total_length_until_end_of_metadata,
        );
        let new_quantity_rows =
            self.get_quantity_of_rows(result_from_actual_node, total_length_until_end_of_metadata);
        quantity_rows += new_quantity_rows;
        results_from_another_nodes
            [total_length_until_end_of_metadata..total_lenght_until_rows_content]
            .copy_from_slice(&quantity_rows.to_be_bytes());

        let mut new_res = result_from_actual_node[total_lenght_until_rows_content..].to_vec();
        results_from_another_nodes.append(&mut new_res);

        let final_length = (results_from_another_nodes.len() as u32) - 9;
        results_from_another_nodes[5..9].copy_from_slice(&final_length.to_be_bytes());

        /*No funciona, las filas no son un string largo, el formato es [largo del string][string],
        entonces si intentas parsear todo como si fuese un string te va a devolver cualquier cosa

        let mut new_ordered_res_bytes = self.get_ordered_new_res_bytes(
            results_from_another_nodes,
            total_length_until_end_of_metadata,
            select,
        )?;

        le agrego el body de las filas a las que ya tenia
        results_from_another_nodes.truncate(total_length_until_end_of_metadata);
        results_from_another_nodes.append(&mut new_ordered_res_bytes);*/

        /*Esta comprobacion podriamos usarla en handle_result_from_node:

        match Opcode::try_from(res[4])? {
            Opcode::RequestError => return Err(Error::try_from(res[9..].to_vec())?),
            Opcode::Result => self.handle_result_from_node(
                &mut results_from_another_nodes,
                res,
                &select,
            )?,
            _ => {
                return Err(Error::ServerError(
                    "Nodo manda opcode inesperado".to_string(),
                ))
            }
        };*/

        Ok(())
    }

    fn get_quantity_of_rows(
        &self,
        results_from_another_nodes: &[Byte],
        rows_quantity_position: usize,
    ) -> i32 {
        let new_quantity_rows =
            &results_from_another_nodes[rows_quantity_position..(rows_quantity_position + 4)];
        i32::from_be_bytes([
            new_quantity_rows[0],
            new_quantity_rows[1],
            new_quantity_rows[2],
            new_quantity_rows[3],
        ])
    }

    fn get_columns_metadata_length(&self, results_from_another_nodes: &[Byte]) -> usize {
        let mut total_length_from_metadata: usize = 21;
        // el 13 al 17 son flags
        let column_quantity = &results_from_another_nodes[17..21];
        let column_quantity = i32::from_be_bytes([
            column_quantity[0],
            column_quantity[1],
            column_quantity[2],
            column_quantity[3],
        ]);
        for _ in 0..column_quantity {
            let name_length = &results_from_another_nodes
                [total_length_from_metadata..(total_length_from_metadata + 2)]; // Consigo el largo del [String]
            let name_length = u16::from_be_bytes([name_length[0], name_length[1]]); // Lo casteo para sumarlo al total
            total_length_from_metadata += (name_length as usize) + 2 + 2; // Esto es [String] + [Option]
        }
        total_length_from_metadata
    }

    fn _get_ordered_new_res_bytes(
        &self,
        results_from_another_nodes: &[Byte],
        total_length_from_metadata: usize,
        select: &Select,
    ) -> Result<Vec<Byte>> {
        let table_name = select.from.get_name();
        let table = self.get_table(&table_name)?;

        let result_string =
            String::from_utf8(results_from_another_nodes[total_length_from_metadata..].to_vec())
                .map_err(|e| Error::ServerError(e.to_string()))?;

        let rows: Vec<&str> = result_string.split("\n").collect();
        let mut splitted_rows: Vec<Vec<String>> = rows
            .iter()
            .map(|r| r.split(",").map(|s| s.to_string()).collect())
            .collect();
        if let Some(order_by) = &select.options.order_by {
            order_by.order(&mut splitted_rows, &table.get_columns_names());
        }

        let new_ordered_res = splitted_rows
            .iter()
            .map(|r| r.join(","))
            .collect::<Vec<String>>()
            .join("\n");

        Ok(new_ordered_res.as_bytes().to_vec())
    }

    fn get_quantity_of_replicas_from_keyspace(&self, keyspace: &Keyspace) -> Result<u32> {
        let replicas = match keyspace.simple_replicas() {
            Some(value) => value,
            None => {
                return Err(Error::ServerError(
                    "No se usa una estrategia de replicacion simple".to_string(),
                ))
            }
        };
        Ok(replicas)
    }

    fn get_digest_read_request_value(&self, opcode_with_hashed_value: &[Byte]) -> Result<u64> {
        if opcode_with_hashed_value.len() != 9 {
            // OpCode + i64
            return Err(Error::ServerError(
                "Se esperaba un vec de largo 9".to_string(),
            ));
        }
        let array = match opcode_with_hashed_value[1..9].try_into().ok() {
            Some(value) => value,
            None => {
                return Err(Error::ServerError(
                    "No se pudo transformar el vector a i64".to_string(),
                ))
            }
        };
        let res_hashed_value = u64::from_be_bytes(array);
        Ok(res_hashed_value)
    }

    fn match_kind_of_conection_mode<S>(&mut self, bytes: Vec<Byte>, mut stream: S, is_logged: bool) -> Result<Vec<Byte>>
    where
        S: Read + Write,
    {
        match self.mode() {
            ConnectionMode::Echo => {
                let printable_bytes = bytes
                    .iter()
                    .map(|b| format!("{:#X}", b))
                    .collect::<Vec<String>>();
                println!("[{} - ECHO] {}", self.id, printable_bytes.join(" "));
                if let Err(err) = stream.write_all(&bytes) {
                    println!("Error al escribir en el TCPStream:\n\n{}", err);
                }
                if let Err(err) = stream.flush() {
                    println!("Error haciendo flush desde el nodo:\n\n{}", err);
                }
            }
            ConnectionMode::Parsing => {
                let res = self.handle_request(&bytes[..], false, is_logged);
                let _ = stream.write_all(&res[..]);
                if let Err(err) = stream.flush() {
                    println!("Error haciendo flush desde el nodo:\n\n{}", err);
                }
                return Ok(res)
            }
        }
        Ok(vec![])
    }



    /// Espera a que terminen todos los handlers.
    ///
    /// Esto idealmente sólo debería llamarse una vez, ya que consume los handlers y además
    /// bloquea el hilo actual.
    fn wait(mut handlers: Vec<Option<NodeHandle>>) {
        // long live the option dance
        for handler_opt in &mut handlers {
            if let Some(handler) = handler_opt.take() {
                if handler.join().is_err() {
                    // Un hilo caído NO debería interrumpir el dropping de los demás
                    println!("Ocurrió un error mientras se esperaba a que termine un hilo hijo.");
                }
            }
        }
    }

//     fn check_if_response_is_error(&self, res: &[Byte]) -> Result<Vec<Byte>>{
//         match Opcode::try_from(res[4])? {
//             Opcode::RequestError => return Err(Error::try_from(res[9..].to_vec())?),
//             Opcode::Result => self.handle_result_from_node(
//                 &mut results_from_another_nodes,
//                 res,
//                 &select,
//             )?,
//             _ => {
//                 return Err(Error::ServerError(
//                     "Nodo manda opcode inesperado".to_string(),
//                 ))
//             }
//         };
//     }
}


fn wrap_header(mut response: Vec<Byte>, is_internal_request: bool, header: Headers) -> Vec<Byte> {
    if !is_internal_request {
        let ver = Version::ResponseV5.as_bytes();
        let stream = header.stream.as_bytes();
        response.splice(0..1, ver);
        response.splice(2..4, stream);
    }
    response
}

fn make_error_response(err: Error) -> Vec<Byte> {
    let mut response: Vec<Byte> = Vec::new();
    let mut bytes_err = err.as_bytes();
    response.append(&mut Version::ResponseV5.as_bytes());
    response.append(&mut Flag::Default.as_bytes());
    response.append(&mut Stream::new(0).as_bytes());
    response.append(&mut Opcode::RequestError.as_bytes());
    response.append(&mut Length::new(bytes_err.len() as u32).as_bytes());
    response.append(&mut bytes_err);
    response
}

fn check_consistency_of_the_responses(
    opcode_with_hashed_value: Vec<u8>,
    first_hashed_value: u64,
    res_hashed_value: u64,
    consistency_counter: &mut usize,
    responses: &mut Vec<Vec<u8>>,
) -> Result<()> {
    if Opcode::try_from(opcode_with_hashed_value[0])? == Opcode::Result
        && first_hashed_value == res_hashed_value
    {
        *consistency_counter += 1;
        responses.push(opcode_with_hashed_value[1..].to_vec());
    };
    Ok(())
}

fn check_if_read_repair_is_neccesary(
    consistency_counter: &mut usize,
    consistency_number: usize,
    exec_read_repair: &mut bool,
    responses: Vec<Vec<u8>>,
    first_hashed_value: u64,
) {
    if *consistency_counter < consistency_number {
        *exec_read_repair = true
    }

    for hashed_value_vec in responses {
        if hashed_value_vec.len() < 8 {
            *exec_read_repair = true;
        }
        let mut array = [0u8; 8]; // 8 es el len del hashed_value
        array.copy_from_slice(&hashed_value_vec[0..8]);
        let hashed_value_of_response = u64::from_be_bytes(array);
        if first_hashed_value != hashed_value_of_response {
            *exec_read_repair = true;
        }
    }
}

fn add_rows_with_his_node(
    res: String,
    ids_and_rows: &mut Vec<(u8, Vec<Vec<String>>)>,
    node_to_consult: u8,
) {
    let rows: Vec<Vec<String>> = res
        .split("\n")
        .map(|row| row.split(",").map(|col| col.to_string()).collect())
        .collect();
    ids_and_rows.push((node_to_consult, rows));
}

fn create_utf8_string_from_bytes(extern_response: Vec<u8>) -> Result<String> {
    Ok(match String::from_utf8(extern_response) {
        Ok(value) => value,
        Err(_err) => {
            return Err(Error::ServerError(
                "Error al castear de vector a string".to_string(),
            ))
        }
    })
}

fn get_most_recent_rows_as_string(ids_and_rows: Vec<(u8, Vec<Vec<String>>)>) -> String {
    let mut most_recent_timestamps: Vec<(usize, String)> = Vec::new();
    let mut newer_rows: Vec<Vec<String>> = Vec::new();

    for (i, (_node, rows)) in ids_and_rows.iter().enumerate() {
        for (j, row) in rows.iter().enumerate() {
            if most_recent_timestamps.len() <= j {
                most_recent_timestamps.push((i, row[row.len() - 1].clone()));
            } else {
                let actual_timestamp = row[row.len() - 1].clone();
                if actual_timestamp > most_recent_timestamps[j].1 {
                    most_recent_timestamps[j] = (i, actual_timestamp);
                }
            }
        }
    }
    for (i, actual_timestamp) in most_recent_timestamps.iter().enumerate() {
        let new_row = &ids_and_rows[actual_timestamp.0].1[i];
        newer_rows.push(new_row.clone());
    }
    let rows_as_string = newer_rows
        .iter()
        .map(|row| row.join(","))
        .collect::<Vec<String>>()
        .join("\n");
    rows_as_string
}

/// Agrega metadata, como el timestamp o el node_id si es necesario, sino no agrega estos campos.
fn add_metadata_to_internal_request_of_any_kind(
    mut sv_action_with_request: Vec<Byte>,
    timestamp: Option<i64>,
    node_id: Option<Byte>,
) -> Vec<Byte> {
    let mut metadata: Vec<Byte> = Vec::new();
    if let Some(value) = timestamp {
        metadata.append(&mut value.to_be_bytes().to_vec())
    };
    if let Some(value) = node_id {
        metadata.push(value)
    };
    sv_action_with_request.append(&mut metadata);
    sv_action_with_request
}

fn verify_succesful_response(response: &[Byte]) -> bool {
    if response.len() < 9 {
        return false;
    };
    let opcode = match Opcode::try_from(response[4]) {
        Ok(opcode) => opcode,
        Err(_err) => Opcode::RequestError,
    };
    match opcode {
        Opcode::Result => true, // Si la response tiene el opcode Result entonces es valida
        _ => false,
    }
}

impl PartialEq for Node {
    fn eq(&self, other: &Self) -> bool {
        self.endpoint_state.eq(&other.endpoint_state)
    }
}<|MERGE_RESOLUTION|>--- conflicted
+++ resolved
@@ -727,52 +727,6 @@
         closed_count
     }
 
-<<<<<<< HEAD
-=======
-    /// Escucha por los eventos que recibe del cliente.
-    pub fn cli_listen(socket: SocketAddr, node: Arc<Mutex<Node>>) -> Result<()> {
-        Self::listen(socket, PortType::Cli, node)
-    }
-
-    /// Escucha por los eventos que recibe de otros nodos o estructuras internas.
-    pub fn priv_listen(socket: SocketAddr, node: Arc<Mutex<Node>>) -> Result<()> {
-        Self::listen(socket, PortType::Priv, node)
-    }
-
-    /// El escuchador de verdad.
-    ///
-    /// Las otras funciones son wrappers para no repetir código.
-    fn listen(socket: SocketAddr, port_type: PortType, node: Arc<Mutex<Node>>) -> Result<()> {
-        let listener = Node::bind_with_socket(socket)?;
-        let addr_loader = AddrLoader::default_loaded();
-        for tcp_stream_res in listener.incoming() {
-            match tcp_stream_res {
-                Err(_) => return Node::tcp_stream_error(&port_type, &socket, &addr_loader),
-                Ok(tcp_stream) => {
-                    let buffered_stream = Node::clone_tcp_stream(&tcp_stream)?;
-                    let mut bufreader = BufReader::new(buffered_stream);
-                    let bytes_vec = Node::write_bytes_in_buffer(&mut bufreader)?;
-                    // consumimos los bytes del stream para no mandarlos de vuelta en la response
-                    bufreader.consume(bytes_vec.len());
-                    if Self::is_exit(&bytes_vec[..]) {
-                        break;
-                    }
-                    match node.lock() {
-                        Ok(mut locked_in) => {
-                            locked_in.process_tcp(tcp_stream, bytes_vec)?;
-                        }
-                        Err(poison_err) => {
-                            println!("Error de lock envenenado:\n\n{}", poison_err);
-                            node.clear_poison();
-                        }
-                    }
-                }
-            }
-        }
-
-        Ok(())
-    }
->>>>>>> 74f8f707
 
     /// Procesa una _request_ en forma de [Byte]s.
     /// También devuelve un [bool] indicando si se debe parar el hilo.
@@ -961,14 +915,10 @@
     }
 
     /// Maneja una request.
-<<<<<<< HEAD
     fn handle_request(&mut self, request: &[Byte], is_internal_request: bool, is_logged: bool) -> Vec<Byte> {
-=======
-    fn handle_request(&mut self, request: &[Byte], internal_request: bool) -> Vec<Byte> {
         if request.len() < 9 {
             return Vec::<Byte>::new();
         }
->>>>>>> 74f8f707
         let header = match Headers::try_from(&request[..9]) {
             Ok(header) => header,
             Err(err) => return make_error_response(err),

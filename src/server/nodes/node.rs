//! Módulo de nodos.

use std::{
    cmp::PartialEq,
    collections::{HashMap, HashSet},
    io::{Read, Write},
    net::TcpListener,
};

use crate::protocol::{
    aliases::{results::Result, types::Byte},
    errors::error::Error,
    traits::Byteable,
};
use crate::server::{
    actions::opcode::{GossipInfo, SvAction},
    modes::ConnectionMode,
    nodes::{
        states::{
            appstatus::AppStatus,
            endpoints::EndpointState,
            heartbeat::{
                HeartbeatState, {GenType, VerType},
            },
        },
        utils::send_to_node,
    },
};
use crate::tokenizer::tokenizer::tokenize_query;
use crate::{
    parser::{
        main_parser::make_parse,
        statements::{
            ddl_statement::ddl_statement_parser::DdlStatement,
            dml_statement::dml_statement_parser::DmlStatement, statement::Statement,
        },
    },
    protocol::headers::{
        flags::Flag, length::Length, opcode::Opcode, stream::Stream, version::Version,
    },
};

use super::disk_handler::DiskHandler;

/// El ID de un nodo. No se tienen en cuenta casos de cientos de nodos simultáneos,
/// así que un byte debería bastar para representarlo.
pub type NodeId = u8;

/// Mapea todos los estados de los vecinos y de sí mismo.
pub type NodesMap = HashMap<NodeId, EndpointState>;

/// Un nodo es una instancia de parser que se conecta con otros nodos para procesar _queries_.
pub struct Node {
    /// El ID del nodo mismo.
    id: NodeId,

    /// Los estados de los nodos vecinos, incluyendo este mismo.
    ///
    /// No necesariamente serán todos los otros nodos del grafo, sólo los que este nodo conoce.
    neighbours_states: NodesMap,

    /// Estado actual del nodo.
    endpoint_state: EndpointState,

    /// Dirección de almacenamiento en disco.
    storage_addr: String,
}

impl Node {
    /// Crea un nuevo nodo.
    pub fn new(id: NodeId, mode: ConnectionMode) -> Self {
        let storage_addr = DiskHandler::new_node_storage(id);

        Self {
            id,
            neighbours_states: NodesMap::new(),
            endpoint_state: EndpointState::with_id_and_mode(id, mode),
            storage_addr,
        }
    }

    /// Consulta el ID del nodo.
    pub fn get_id(&self) -> &NodeId {
        &self.id
    }

    /// Consulta el estado del nodo.
    pub fn get_endpoint_state(&self) -> &EndpointState {
        &self.endpoint_state
    }

    /// Compara si el _heartbeat_ de un nodo es más nuevo que otro.
    pub fn is_newer(&self, other: &Self) -> bool {
        self.endpoint_state.is_newer(&other.endpoint_state)
    }

    /// Envia su endpoint state al nodo del ID correspondiente.
    fn send_endpoint_state(&mut self, id: NodeId) {
        if let Err(err) = send_to_node(
            id,
            SvAction::NewNeighbour(self.get_endpoint_state().clone()).as_bytes(),
        ) {
            println!(
                "Ocurrió un error presentando vecinos de un nodo:\n\n{}",
                err
            );
        }
    }

    /// Consulta si ya se tiene un [EndpointState].
    ///
    /// No compara los estados en profundidad, sólo verifica si se tiene un estado
    /// con la misma IP.
    pub fn has_endpoint_state(&self, state: &EndpointState) -> bool {
        self.neighbours_states.contains_key(&state.guess_id())
    }

    fn add_neighbour_state(&mut self, state: EndpointState) {
        if !self.has_endpoint_state(&state) {
            self.neighbours_states.insert(state.guess_id(), state);
        }
    }

    /// Actualiza la información de vecinos con otro mapa dado.
    ///
    /// No se comprueba si las entradas nuevas son más recientes o no: reemplaza todo sin preguntar.
    fn update_neighbours(&mut self, new_neighbours: NodesMap) -> Result<()> {
        for (node_id, endpoint_state) in new_neighbours {
            self.neighbours_states.insert(node_id, endpoint_state);
        }

        Ok(())
    }

    /// Consigue la información de _gossip_ que contiene este nodo.
    pub fn get_gossip_info(&self) -> GossipInfo {
        let mut gossip_info = GossipInfo::new();
        for (node_id, endpoint_state) in &self.neighbours_states {
            gossip_info.insert(node_id.to_owned(), endpoint_state.clone_heartbeat());
        }

        gossip_info
    }

    /// Ve si el nodo es un nodo "hoja".
    pub fn leaf(&self) -> bool {
        self.neighbours_states.is_empty()
    }

    /// Consulta el modo de conexión del nodo.
    pub fn mode(&self) -> &ConnectionMode {
        self.endpoint_state.get_appstate().get_mode()
    }

    /// Consulta si el nodo todavía esta booteando.
    pub fn is_bootstraping(&self) -> bool {
        matches!(
            self.endpoint_state.get_appstate().get_status(),
            AppStatus::Bootstrap
        )
    }

    /// Consulta el estado de _heartbeat_.
    pub fn get_beat(&mut self) -> (GenType, VerType) {
        self.endpoint_state.get_heartbeat().as_tuple()
    }

    /// Avanza el tiempo para el nodo.
    pub fn beat(&mut self) -> VerType {
        self.endpoint_state.beat()
    }

    /// Inicia un intercambio de _gossip_ con los vecinos dados.
    pub fn gossip(&mut self, neighbours: HashSet<NodeId>) -> Result<()> {
        for neighbour_id in neighbours {
            if let Err(err) = send_to_node(
                neighbour_id,
                SvAction::Syn(self.get_id().to_owned(), self.get_gossip_info()).as_bytes(),
            ) {
                println!(
                    "Ocurrió un error al mandar un mensaje SYN al nodo [{}]:\n\n{}",
                    neighbour_id, err
                );
            }
        }
        Ok(())
    }

    /// Se recibe un mensaje [SYN](crate::server::actions::opcode::SvAction::Syn).
    pub fn syn(&mut self, emissor_id: NodeId, gossip_info: GossipInfo) -> Result<()> {
        let mut own_gossip = GossipInfo::new(); // quiero info de estos nodos
        let mut response_nodes = NodesMap::new(); // doy info de estos nodos

        for (node_id, heartbeat) in &gossip_info {
            let endpoint_state_opt = &self.neighbours_states.get(node_id);
            match endpoint_state_opt {
                Some(endpoint_state) => {
                    let cur_heartbeat = endpoint_state.get_heartbeat();
                    if cur_heartbeat > heartbeat {
                        response_nodes.insert(*node_id, (*endpoint_state).clone());
                    } else if cur_heartbeat < heartbeat {
                        own_gossip.insert(*node_id, endpoint_state.clone_heartbeat());
                    }
                }
                None => {
                    // Se trata de un vecino que no conocemos aún
                    own_gossip.insert(*node_id, HeartbeatState::minimal());
                }
            }
        }

        // Ahora rondamos nuestros vecinos para ver si tenemos uno que el nodo emisor no
        for (own_node_id, endpoint_state) in &self.neighbours_states {
            if !gossip_info.contains_key(own_node_id) {
                response_nodes.insert(*own_node_id, endpoint_state.clone());
            }
        }

        if let Err(err) = send_to_node(
            emissor_id,
            SvAction::Ack(self.get_id().to_owned(), own_gossip, response_nodes).as_bytes(),
        ) {
            println!(
                "Ocurrió un error al mandar un mensaje ACK al nodo [{}]:\n\n{}",
                emissor_id, err
            );
        }
        Ok(())
    }

    /// Se recibe un mensaje [ACK](crate::server::actions::opcode::SvAction::Ack).
    pub fn ack(
        &mut self,
        receptor_id: NodeId,
        gossip_info: GossipInfo,
        nodes_map: NodesMap,
    ) -> Result<()> {
        // Poblamos un mapa con los estados que pide el receptor
        let mut nodes_for_receptor = NodesMap::new();
        for (node_id, heartbeat) in &gossip_info {
            let cur_endpoint_state = &self.neighbours_states[node_id];
            if cur_endpoint_state.get_heartbeat() > heartbeat {
                // hacemos doble chequeo que efectivamente tenemos información más nueva
                nodes_for_receptor.insert(*node_id, cur_endpoint_state.clone());
            }
        }

        // Reemplazamos la información de nuestros vecinos por la más nueva que viene del nodo receptor
        self.update_neighbours(nodes_map)?;

        if let Err(err) = send_to_node(receptor_id, SvAction::Ack2(nodes_for_receptor).as_bytes()) {
            println!(
                "Ocurrió un error al mandar un mensaje ACK2 al nodo [{}]:\n\n{}",
                receptor_id, err
            );
        }
        Ok(())
    }

    /// Se recibe un mensaje [ACK2](crate::server::actions::opcode::SvAction::Ack2).
    pub fn ack2(&mut self, nodes_map: NodesMap) -> Result<()> {
        self.update_neighbours(nodes_map)
    }

    /// Escucha por los eventos que recibe.
    pub fn listen(&mut self) -> Result<()> {
        let listener = match TcpListener::bind(self.endpoint_state.get_addr()) {
            Ok(tcp_listener) => tcp_listener,
            Err(_) => {
                return Err(Error::ServerError(format!(
                    "No se pudo bindear a la dirección '{}'",
                    self.endpoint_state.get_addr()
                )))
            }
        };

        for tcp_stream_res in listener.incoming() {
            match tcp_stream_res {
                Err(_) => {
                    return Err(Error::ServerError(format!(
                        "Un cliente no pudo conectarse al nodo con ID {}",
                        self.id
                    )))
                }
                Ok(tcp_stream) => {
                    let mut bytes: Vec<Byte> = tcp_stream.bytes().flatten().collect();
                    match SvAction::get_action(&bytes[..]) {
                        Some(action) => match self.handle_sv_action(action) {
                            Ok(continue_loop) => {
                                if !continue_loop {
                                    break;
                                }
                            }
                            Err(err) => {
                                println!(
                                    "[{} - ACTION] Error en la acción del servidor: {}",
                                    self.id, err
                                );
                            }
                        },
                        None => {
                            match self.mode() {
                                ConnectionMode::Echo => {
                                    if let Ok(query) = String::from_utf8(bytes) {
                                        println!("[{} - ECHO] {}", self.id, query)
                                    } else {
                                        println!(
                                            "[{} - PARSING] Error en el query recibido: no es UTF-8",
                                            self.id
                                        );
                                    }
<<<<<<< HEAD
                                    ConnectionMode::Parsing => {
                                        println!("Deberia mandarse lo de abajo");
                                        // tcp_stream.write_all(&self.handle_query(query));
                                    }
=======
>>>>>>> 6bbcb862
                                }
                                ConnectionMode::Parsing => self.handle_request(&mut bytes)?,
                            }
                            // if let Ok(query) = String::from_utf8(bytes) {
                            //     match self.mode() {
                            //         ConnectionMode::Echo => {
                            //             println!("[{} - ECHO] {}", self.id, query)
                            //         }
                            //         ConnectionMode::Parsing => self.handle_query(query),
                            //     }
                            // } else {
                            //     println!(
                            //         "[{} - PARSING] Error en el query recibido: no es UTF-8",
                            //         self.id
                            //     );
                            // }
                        }
                    }
                }
            }
        }
        Ok(())
    }

    /// Maneja una acción de servidor.
    fn handle_sv_action(&mut self, action: SvAction) -> Result<bool> {
        match action {
            SvAction::Exit => Ok(false),
            SvAction::Beat => {
                self.beat();
                Ok(true)
            }
            SvAction::Gossip(neighbours) => {
                self.gossip(neighbours)?;
                Ok(true)
            }
            SvAction::Syn(emissor_id, gossip_info) => {
                self.syn(emissor_id, gossip_info)?;
                Ok(true)
            }
            SvAction::Ack(receptor_id, gossip_info, nodes_map) => {
                self.ack(receptor_id, gossip_info, nodes_map)?;
                Ok(true)
            }
            SvAction::Ack2(nodes_map) => {
                self.ack2(nodes_map)?;
                Ok(true)
            }
            SvAction::NewNeighbour(state) => {
                self.add_neighbour_state(state);
                Ok(true)
            }
            SvAction::SendEndpointState(id) => {
                self.send_endpoint_state(id);
                Ok(true)
            }
        }
    }

<<<<<<< HEAD
    /// Maneja un query.
    fn handle_query(&self, query: String) -> Vec<Byte> {
        let res = match make_parse(&mut tokenize_query(&query)) {
            Ok(statement) => match statement {
                Statement::DdlStatement(ddl_statement) => self.handle_ddl_statement(ddl_statement),
                Statement::DmlStatement(dml_statement) => self.handle_dml_statement(dml_statement),
                Statement::UdtStatement(_udt_statement) => {
                    todo!();
                }
            },
            Err(err) => {
                return err.as_bytes();
            }
        };
        res
=======
    /// Maneja una request.
    fn handle_request(&self, request: &mut [Byte]) -> Result<()> {
        if request.len() < 9 {
            return Err(Error::ProtocolError(
                "No se cumple el protocolo del header".to_string(),
            ));
        }
        let _version = Version::try_from(request[0])?;
        let _flags = Flag::try_from(request[1])?;
        let _stream = Stream::try_from(request[2..4].to_vec())?;
        let opcode = Opcode::try_from(request[4])?;
        let lenght = Length::try_from(request[5..9].to_vec())?;
        let mut response: Vec<Byte> = Vec::new();
        response.append(&mut request[..4].to_vec());
        // VER QUE HACER CON LAS FLAGS

        // Cada handler deberia devolver un Vec<Byte> que contenga: que opcode de respuesta mandar,
        // con que lenght y el body si es que tiene
        let mut _left_response = match opcode {
            Opcode::Startup => self.handle_startup(request, lenght),
            Opcode::Options => self.handle_options(),
            Opcode::Query => self.handle_query(request, lenght),
            Opcode::Prepare => self.handle_prepare(),
            Opcode::Execute => self.handle_execute(),
            Opcode::Register => self.handle_register(),
            Opcode::Batch => self.handle_batch(),
            Opcode::AuthResponse => self.handle_auth_response(),
            _ => {
                return Err(Error::ProtocolError(
                    "El opcode recibido no es una request".to_string(),
                ))
            }
        };

        // response.append(&mut _left_response);
        // aca deberiamos mandar la response de alguna manera
        Ok(())
    }

    fn handle_startup(&self, _request: &mut [Byte], _lenght: Length) -> Vec<Byte> {
        // El body es un [string map] con posibles opciones
        vec![0]
    }

    fn handle_options(&self) -> Vec<Byte> {
        // No tiene body
        // Responder con supported
        Opcode::Supported.as_bytes();
        vec![0]
    }

    fn handle_query(&self, request: &mut [Byte], lenght: Length) -> Vec<Byte> {
        if let Ok(query) = String::from_utf8(request[9..(lenght.len as usize) + 9].to_vec()) {
            match make_parse(&mut tokenize_query(&query)) {
                Ok(statement) => match statement {
                    Statement::DdlStatement(ddl_statement) => {
                        self.handle_ddl_statement(ddl_statement);
                    }
                    Statement::DmlStatement(dml_statement) => {
                        self.handle_dml_statement(dml_statement);
                    }
                    Statement::UdtStatement(_udt_statement) => {
                        todo!();
                    }
                },
                Err(err) => {
                    println!(
                        "[{} - PARSING] Error en el query tokenizado: {}",
                        self.id, err
                    );
                }
            }
            // aca usariamos la query como corresponda
        }
        vec![0]
    }

    fn handle_prepare(&self) -> Vec<Byte> {
        // El body es <query><flags>[<keyspace>]
        vec![0]
    }

    fn handle_execute(&self) -> Vec<Byte> {
        // El body es <id><result_metadata_id><query_parameters>
        vec![0]
    }

    fn handle_register(&self) -> Vec<Byte> {
        vec![0]
    }

    fn handle_batch(&self) -> Vec<Byte> {
        vec![0]
    }

    fn handle_auth_response(&self) -> Vec<Byte> {
        vec![0]
>>>>>>> 6bbcb862
    }

    /// Maneja una declaración DDL.
    fn handle_ddl_statement(&self, ddl_statement: DdlStatement) -> Vec<Byte> {
        match ddl_statement {
            DdlStatement::UseStatement(_keyspace_name) => {
                todo!()
            }
            DdlStatement::CreateKeyspaceStatement(_create_keyspace) => {
                todo!()
            }
            DdlStatement::AlterKeyspaceStatement(_alter_keyspace) => {
                todo!()
            }
            DdlStatement::DropKeyspaceStatement(_drop_keyspace) => {
                todo!()
            }
            DdlStatement::CreateTableStatement(_create_table) => {
                todo!()
            }
            DdlStatement::AlterTableStatement(_alter_table) => {
                todo!()
            }
            DdlStatement::DropTableStatement(_drop_table) => {
                todo!()
            }
            DdlStatement::TruncateStatement(_truncate) => {
                todo!()
            }
        }
    }

    /// Maneja una declaración DML.
    fn handle_dml_statement(&self, dml_statement: DmlStatement) -> Vec<Byte> {
        let res: Result<Vec<Byte>> = match dml_statement {
            DmlStatement::SelectStatement(select) => {
                DiskHandler::do_select(select, &self.storage_addr)
            }
            DmlStatement::InsertStatement(insert) => {
                DiskHandler::do_insert(insert, &self.storage_addr)
            }
            DmlStatement::UpdateStatement(_update) => {
                todo!()
            }
            DmlStatement::DeleteStatement(_delete) => {
                todo!()
            }
            DmlStatement::BatchStatement(_batch) => {
                todo!()
            }
        };
        match res {
            Ok(value) => value,
            Err(err) => err.as_bytes(),
        }
    }
}

impl PartialEq for Node {
    fn eq(&self, other: &Self) -> bool {
        self.endpoint_state.eq(&other.endpoint_state)
    }
}<|MERGE_RESOLUTION|>--- conflicted
+++ resolved
@@ -299,39 +299,17 @@
                             }
                         },
                         None => {
-                            match self.mode() {
-                                ConnectionMode::Echo => {
-                                    if let Ok(query) = String::from_utf8(bytes) {
-                                        println!("[{} - ECHO] {}", self.id, query)
-                                    } else {
-                                        println!(
-                                            "[{} - PARSING] Error en el query recibido: no es UTF-8",
-                                            self.id
-                                        );
+                                match self.mode() {
+                                    ConnectionMode::Echo => {
+                                        if let Ok(query) = String::from_utf8(bytes) {
+
+                                            println!("[{} - ECHO] {}", self.id, query)}
                                     }
-<<<<<<< HEAD
                                     ConnectionMode::Parsing => {
                                         println!("Deberia mandarse lo de abajo");
                                         // tcp_stream.write_all(&self.handle_query(query));
                                     }
-=======
->>>>>>> 6bbcb862
                                 }
-                                ConnectionMode::Parsing => self.handle_request(&mut bytes)?,
-                            }
-                            // if let Ok(query) = String::from_utf8(bytes) {
-                            //     match self.mode() {
-                            //         ConnectionMode::Echo => {
-                            //             println!("[{} - ECHO] {}", self.id, query)
-                            //         }
-                            //         ConnectionMode::Parsing => self.handle_query(query),
-                            //     }
-                            // } else {
-                            //     println!(
-                            //         "[{} - PARSING] Error en el query recibido: no es UTF-8",
-                            //         self.id
-                            //     );
-                            // }
                         }
                     }
                 }
@@ -375,23 +353,6 @@
         }
     }
 
-<<<<<<< HEAD
-    /// Maneja un query.
-    fn handle_query(&self, query: String) -> Vec<Byte> {
-        let res = match make_parse(&mut tokenize_query(&query)) {
-            Ok(statement) => match statement {
-                Statement::DdlStatement(ddl_statement) => self.handle_ddl_statement(ddl_statement),
-                Statement::DmlStatement(dml_statement) => self.handle_dml_statement(dml_statement),
-                Statement::UdtStatement(_udt_statement) => {
-                    todo!();
-                }
-            },
-            Err(err) => {
-                return err.as_bytes();
-            }
-        };
-        res
-=======
     /// Maneja una request.
     fn handle_request(&self, request: &mut [Byte]) -> Result<()> {
         if request.len() < 9 {
@@ -489,7 +450,6 @@
 
     fn handle_auth_response(&self) -> Vec<Byte> {
         vec![0]
->>>>>>> 6bbcb862
     }
 
     /// Maneja una declaración DDL.
@@ -546,10 +506,28 @@
             Err(err) => err.as_bytes(),
         }
     }
+
+   /// Maneja un query.
+   fn handle_query(&self, query: String) -> Vec<Byte> {
+    let res = match make_parse(&mut tokenize_query(&query)) {
+        Ok(statement) => match statement {
+            Statement::DdlStatement(ddl_statement) => self.handle_ddl_statement(ddl_statement),
+            Statement::DmlStatement(dml_statement) => self.handle_dml_statement(dml_statement),
+            Statement::UdtStatement(_udt_statement) => {
+                todo!();
+            }
+        },
+        Err(err) => {
+            return err.as_bytes();
+        }
+    };
+    res
+    }
+
 }
 
 impl PartialEq for Node {
     fn eq(&self, other: &Self) -> bool {
         self.endpoint_state.eq(&other.endpoint_state)
     }
-}+}

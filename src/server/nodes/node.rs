--- conflicted
+++ resolved
@@ -3,12 +3,9 @@
 use std::{
     cmp::PartialEq,
     collections::{HashMap, HashSet},
-<<<<<<< HEAD
     hash::{DefaultHasher, Hash, Hasher},
     io::{Read, Write},
-=======
     io::{BufRead, BufReader, Write},
->>>>>>> 51d609e7
     net::{SocketAddr, TcpListener, TcpStream},
     sync::mpsc::{Receiver, Sender},
     thread::Builder,
@@ -305,11 +302,7 @@
     /// sino es con mensajes al puerto de escucha.
     pub fn request_processor(
         mut self,
-<<<<<<< HEAD
-        receiver: Receiver<TcpStream>,
-=======
         receiver: Receiver<(TcpStream, Vec<Byte>)>,
->>>>>>> 51d609e7
         listeners: Vec<NodeHandle>,
     ) -> Result<NodeHandle> {
         let builder = Builder::new().name("processor".to_string());
@@ -320,11 +313,8 @@
                         println!("Error recibiendo request en hilo procesador:\n\n{}", err);
                         break;
                     }
-<<<<<<< HEAD
-                    Ok(tcp_stream) => match self.process_tcp(tcp_stream) {
-=======
+
                     Ok((tcp_stream, bytes)) => match self.process_tcp(tcp_stream, bytes) {
->>>>>>> 51d609e7
                         Ok(stop) => {
                             if stop {
                                 break;
@@ -436,26 +426,20 @@
     }
 
     /// Escucha por los eventos que recibe del cliente.
-<<<<<<< HEAD
-    pub fn cli_listen(socket: SocketAddr, proc_sender: Sender<TcpStream>) -> Result<()> {
-=======
+
     pub fn cli_listen(
         socket: SocketAddr,
         proc_sender: Sender<(TcpStream, Vec<Byte>)>,
     ) -> Result<()> {
->>>>>>> 51d609e7
         Self::listen(socket, proc_sender, PortType::Cli)
     }
 
     /// Escucha por los eventos que recibe de otros nodos o estructuras internas.
-<<<<<<< HEAD
-    pub fn priv_listen(socket: SocketAddr, proc_sender: Sender<TcpStream>) -> Result<()> {
-=======
+
     pub fn priv_listen(
         socket: SocketAddr,
         proc_sender: Sender<(TcpStream, Vec<Byte>)>,
     ) -> Result<()> {
->>>>>>> 51d609e7
         Self::listen(socket, proc_sender, PortType::Priv)
     }
 
@@ -464,11 +448,7 @@
     /// Las otras funciones son wrappers para no repetir código.
     fn listen(
         socket: SocketAddr,
-<<<<<<< HEAD
-        proc_sender: Sender<TcpStream>,
-=======
         proc_sender: Sender<(TcpStream, Vec<Byte>)>,
->>>>>>> 51d609e7
         port_type: PortType,
     ) -> Result<()> {
         let listener = match TcpListener::bind(socket) {
@@ -495,11 +475,6 @@
                     )));
                 }
                 Ok(tcp_stream) => {
-<<<<<<< HEAD
-                    let bytes_vec: Vec<Byte> = (&tcp_stream).bytes().flatten().collect();
-                    let can_exit = Self::is_exit(&bytes_vec[..]);
-                    if let Err(err) = proc_sender.send(tcp_stream) {
-=======
                     let buffered_stream = match tcp_stream.try_clone() {
                         Ok(cloned) => cloned,
                         Err(err) => {
@@ -524,7 +499,6 @@
 
                     let can_exit = Self::is_exit(&bytes_vec[..]);
                     if let Err(err) = proc_sender.send((tcp_stream, bytes_vec)) {
->>>>>>> 51d609e7
                         println!("Error mandando bytes al procesador:\n\n{}", err);
                     }
                     // El procesamiento del stream ocurre en otro hilo, así que necesitamos
@@ -544,12 +518,8 @@
     ///
     /// Esta función no debería ser llamada en los listeners, y está más pensada para el hilo
     /// procesador del nodo.
-<<<<<<< HEAD
-    fn process_tcp(&mut self, mut tcp_stream: TcpStream) -> Result<bool> {
-        let bytes: Vec<Byte> = (&tcp_stream).bytes().flatten().collect();
-=======
+
     pub fn process_tcp(&mut self, mut tcp_stream: TcpStream, bytes: Vec<Byte>) -> Result<bool> {
->>>>>>> 51d609e7
         match SvAction::get_action(&bytes[..]) {
             Some(action) => match self.handle_sv_action(action) {
                 Ok(stop_loop) => Ok(stop_loop),
@@ -563,26 +533,6 @@
             },
             None => match self.mode() {
                 ConnectionMode::Echo => {
-<<<<<<< HEAD
-                    if let Ok(query) = String::from_utf8(bytes.to_vec()) {
-                        println!("[{} - ECHO] {}", self.id, query)
-                    }
-                    Ok(false)
-                }
-                ConnectionMode::Parsing => {
-                    match self.handle_request(&bytes[..]) {
-                        Err(err) => {
-                            println!("Error manejando una query:\n\n{}", err);
-                        }
-                        Ok(response_bytes) => {
-                            let _ = tcp_stream.write_all(&response_bytes[..]);
-                            let _ = tcp_stream.flush();
-                        }
-                    }
-
-                    Ok(false)
-                }
-=======
                     let printable_bytes = bytes
                         .iter()
                         .map(|b| format!("{:#X}", b))
@@ -611,7 +561,6 @@
 
                     Ok(false)
                 }
->>>>>>> 51d609e7
             },
         }
     }
@@ -661,11 +610,8 @@
     }
 
     /// Maneja una request.
-<<<<<<< HEAD
-    fn handle_request(&mut self, request: &[Byte]) -> Result<Vec<Byte>> {
-=======
+
     fn handle_request(&self, request: &[Byte]) -> Result<Vec<Byte>> {
->>>>>>> 51d609e7
         if request.len() < 9 {
             return Err(Error::ProtocolError(
                 "No se cumple el protocolo del header".to_string(),
@@ -715,11 +661,8 @@
         vec![0]
     }
 
-<<<<<<< HEAD
-    fn handle_query(&mut self, request: &[Byte], lenght: Length) -> Vec<Byte> {
-=======
+
     fn handle_query(&self, request: &[Byte], lenght: Length) -> Vec<Byte> {
->>>>>>> 51d609e7
         if let Ok(query) = String::from_utf8(request[9..(lenght.len as usize) + 9].to_vec()) {
             let res = match make_parse(&mut tokenize_query(&query)) {
                 Ok(statement) => {

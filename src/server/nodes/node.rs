//! Módulo de nodos.
<<<<<<< HEAD
=======

use chrono::Utc;
use rand::{distributions::WeightedIndex, prelude::Distribution, thread_rng};
use serde::{Deserialize, Serialize};
use std::{
    cmp::PartialEq,
    collections::{HashMap, HashSet},
    fmt,
    io::{BufRead, BufReader, Write},
    net::{SocketAddr, TcpListener, TcpStream},
    path::Path,
    sync::{
        mpsc::{channel, Sender},
        Arc, Mutex,
    },
    thread::{sleep, Builder, JoinHandle},
    time::Duration,
    vec::IntoIter,
};

use crate::client::cql_frame::query_body::QueryBody;
use crate::parser::{
    data_types::keyspace_name::KeyspaceName,
    main_parser::make_parse,
    statements::{
        ddl_statement::{
            alter_keyspace::AlterKeyspace, create_keyspace::CreateKeyspace,
            create_table::CreateTable, ddl_statement_parser::DdlStatement,
            drop_keyspace::DropKeyspace,
        },
        dml_statement::{
            dml_statement_parser::DmlStatement,
            main_statements::{
                delete::Delete, insert::Insert, select::select_operation::Select, update::Update,
            },
        },
        statement::Statement,
    },
};
>>>>>>> ebc16554
use crate::protocol::{
    aliases::{results::Result, types::Byte},
    errors::error::Error,
    headers::{
        flags::Flag, length::Length, msg_headers::Headers, opcode::Opcode, stream::Stream,
        version::Version,
    },
    messages::responses::result_kinds::ResultKind,
    notations::consistency::Consistency,
    traits::Byteable,
};
use crate::server::{
    actions::opcode::{GossipInfo, SvAction},
    modes::ConnectionMode,
    pool::threadpool::ThreadPool,
    traits::Serializable,
    utils::load_json,
};
use crate::tokenizer::tokenizer::tokenize_query;
<<<<<<< HEAD
use crate::{client::cql_frame::query_body::QueryBody, server::pool::threadpool::ThreadPool};
use crate::{
    parser::{
        data_types::keyspace_name::KeyspaceName,
        main_parser::make_parse,
        statements::{
            ddl_statement::{
                alter_keyspace::AlterKeyspace, create_keyspace::CreateKeyspace,
                create_table::CreateTable, ddl_statement_parser::DdlStatement,
                drop_keyspace::DropKeyspace,
            },
            dml_statement::{
                dml_statement_parser::DmlStatement,
                main_statements::{
                    delete::Delete, insert::Insert, select::select_operation::Select,
                    update::Update,
                },
            },
            statement::Statement,
        },
    },
    protocol::utils::{parse_bytes_to_string, parse_bytes_to_string_map},
};
use chrono::Utc;
use rustls::{
    pki_types::{pem::PemObject, CertificateDer, PrivateKeyDer},
    ServerConfig, ServerConnection,
};
use std::{
    cmp::PartialEq,
    collections::{HashMap, HashSet},
    fmt,
    io::{BufRead, BufReader, Read, Write},
    net::{SocketAddr, TcpListener, TcpStream},
    path::Path,
    sync::{Arc, Mutex},
    vec::IntoIter,
};
=======
>>>>>>> ebc16554

use super::{
    addr::loader::AddrLoader,
    disk_operations::disk_handler::DiskHandler,
    graph::{N_NODES, START_ID},
    keyspace_metadata::keyspace::Keyspace,
    port_type::PortType,
    states::{
        appstatus::AppStatus,
        endpoints::EndpointState,
        heartbeat::{GenType, HeartbeatState, VerType},
    },
    table_metadata::table::Table,
    utils::{
        divide_range, hash_value, hashmap_to_string, hashmap_vec_to_string,
        next_node_in_the_cluster, send_to_node, send_to_node_and_wait_response,
        send_to_node_and_wait_response_with_timeout, string_to_hashmap, string_to_hashmap_vec,
    },
};

/// El ID de un nodo. No se tienen en cuenta casos de cientos de nodos simultáneos,
/// así que un byte debería bastar para representarlo.
pub type NodeId = Byte;
/// Mapea todos los estados de los vecinos y de sí mismo.
pub type NodesMap = HashMap<NodeId, EndpointState>;
/// Mapea todas las conexiones actualmente abiertas.
pub type OpenConnectionsMap = HashMap<Stream, TcpStream>;
/// El handle donde vive una operación de nodo.
pub type NodeHandle = JoinHandle<Result<()>>;

/// Cantidad de vecinos a los cuales un nodo tratará de acercarse en un ronda de _gossip_.
const HANDSHAKE_NEIGHBOURS: Byte = 3;
/// El límite posible para los rangos de los nodos.
const NODES_RANGE_END: u64 = 18446744073709551615;
/// El número de hilos para el [ThreadPool].
<<<<<<< HEAD
const N_THREADS: usize = 20;
/// El tiempo de espera _(en segundos)_ por una respuesta.
=======
const N_THREADS: usize = 6;
/// El tiempo _(en segundos)_ que espera un nodo por una respuesta.
>>>>>>> ebc16554
const TIMEOUT_SECS: u64 = 2;

/// Un nodo es una instancia de parser que se conecta con otros nodos para procesar _queries_.
#[derive(Serialize, Deserialize)]
pub struct Node {
    /// El ID del nodo mismo.
    id: NodeId,

    /// Los estados de los nodos vecinos, incluyendo este mismo.
    ///
    /// No necesariamente serán todos los otros nodos del grafo, sólo los que este nodo conoce.
    #[serde(skip)]
    neighbours_states: NodesMap,

    /// Estado actual del nodo.
    #[serde(skip)]
    endpoint_state: EndpointState,

    /// Dirección de almacenamiento en disco.
    #[serde(skip)]
    storage_addr: String,

    /// Nombre del keyspace por defecto.
    default_keyspace_name: String,

    /// Nombre del keyspace por defecto de cada usuario.
    users_default_keyspace_name: HashMap<String, String>,

    /// Los keyspaces que tiene el nodo.
    /// (nombre, keyspace)
    keyspaces: HashMap<String, Keyspace>,

    /// Las tablas que tiene el nodo.
    /// (nombre, tabla)
    tables: HashMap<String, Table>,

    /// Rangos asignados a cada nodo para determinar la partición de los datos.
    #[serde(skip)]
    nodes_ranges: Vec<(u64, u64)>,

    /// Nombre de la tabla y los valores de las _partitions keys_ que contiene
    tables_and_partitions_keys_values: HashMap<String, Vec<String>>,

<<<<<<< HEAD
=======
    /// El [ThreadPool] de tareas disponibles.
    #[serde(skip)]
    pub pool: ThreadPool,

>>>>>>> ebc16554
    /// Mapa de conexiones abiertas entre el nodo y otros clientes.
    #[serde(skip)]
    open_connections: OpenConnectionsMap,

    /// Los pesos de los nodos.
    nodes_weights: Vec<usize>,
}

impl Node {
    /// Crea un nuevo nodo.
    pub fn new(id: NodeId, mode: ConnectionMode) -> Result<Self> {
        let mut neighbours_states = NodesMap::new();
        let endpoint_state = EndpointState::with_id_and_mode(id, mode);
        neighbours_states.insert(id, endpoint_state.clone());

        Ok(Self {
            id,
            neighbours_states,
            endpoint_state,
            storage_addr: DiskHandler::new_node_storage(id)?,
            default_keyspace_name: "".to_string(),
            users_default_keyspace_name: HashMap::new(),
            keyspaces: HashMap::new(),
            tables: HashMap::new(),
            nodes_ranges: divide_range(0, NODES_RANGE_END, N_NODES as usize),
            tables_and_partitions_keys_values: HashMap::new(),
<<<<<<< HEAD
=======
            pool: ThreadPool::build(N_THREADS)?,
>>>>>>> ebc16554
            open_connections: OpenConnectionsMap::new(),
            nodes_weights: Vec::new(),
        })
    }

    /// Setea el valor por defecto de los campos que no son guardados en su archivo JSON.
    ///
    /// Se asume que esta función se llama sobre un nodo que fue cargado recientemente de su archivo JSON.
    pub fn set_default_fields(&mut self, id: NodeId, mode: ConnectionMode) -> Result<()> {
        let mut neighbours_states = NodesMap::new();
        let endpoint_state = EndpointState::with_id_and_mode(id, mode);
        neighbours_states.insert(id, endpoint_state.clone());

        self.neighbours_states = neighbours_states;
        self.endpoint_state = endpoint_state;
        self.storage_addr = DiskHandler::get_node_storage(id);
        self.nodes_ranges = divide_range(0, NODES_RANGE_END, N_NODES as usize);
        self.pool = ThreadPool::build(N_THREADS)?;
        self.open_connections = OpenConnectionsMap::new();

        Ok(())
    }

    /// Inicia un nuevo nodo con un ID específico en modo de conexión _parsing_.
    pub fn init_in_parsing_mode(id: NodeId) -> Result<()> {
        Self::init(id, ConnectionMode::Parsing)
    }

    /// Inicia un nuevo nodo con un ID específico en modo de conexión _echo_.
    pub fn init_in_echo_mode(id: NodeId) -> Result<()> {
        Self::init(id, ConnectionMode::Echo)
    }

    /// Crea un nuevo nodo con un ID específico.
    fn init(id: NodeId, mode: ConnectionMode) -> Result<()> {
        let mut nodes_weights: Vec<usize> = Vec::new();
        let handlers = Self::bootstrap(id, mode, &mut nodes_weights)?;

        let (_beater, _beat_stopper) = Self::beater(id)?;
        let (_gossiper, _gossip_stopper) = Self::gossiper(id, &nodes_weights)?;

        // REVISAR
        /*Paramos los handlers especiales primero
        let _ = beat_stopper.send(true);
        let _ = beater.join();

        let _ = gossip_stopper.send(true);
        let _ = gossiper.join();*/

        Self::wait(handlers);
        Ok(())
    }

    /// Inicia todos los procesos necesarios para que el nodo se conecte al cluster.
    fn bootstrap(
        id: NodeId,
        mode: ConnectionMode,
        nodes_weights: &mut Vec<usize>,
    ) -> Result<Vec<Option<NodeHandle>>> {
        let metadata_path = DiskHandler::get_node_metadata_path(id);
        let node_metadata_path = Path::new(&metadata_path);
        if node_metadata_path.exists() {
            Self::bootup_existing_node(id, mode, &metadata_path, nodes_weights)
        } else {
            Self::bootup_new_node(id, mode, nodes_weights)
        }
    }

    /// Inicia un nuevo nodo.
    fn bootup_new_node(
        id: NodeId,
        mode: ConnectionMode,
        nodes_weights: &mut Vec<usize>,
    ) -> Result<Vec<Option<NodeHandle>>> {
        let nodes_ids = Self::get_nodes_ids();
        if !nodes_ids.contains(&id) {
            return Err(Error::ServerError(format!(
                "El ID {} no está en el archivo de nodos disponibles.",
                id
            )));
        }

        let mut handlers: Vec<Option<NodeHandle>> = Vec::new();
        let mut node_listeners: Vec<Option<NodeHandle>> = Vec::new();
        let mut node = Self::new(id, mode)?;
        node.inicialize_nodes_weights();
        *nodes_weights = node.nodes_weights.clone();
        let max_weight_id = node.max_weight();

        let cli_socket = node.get_endpoint_state().socket(&PortType::Cli);
        let priv_socket = node.get_endpoint_state().socket(&PortType::Priv);

        node.create_client_and_private_conexion(id, cli_socket, priv_socket, &mut node_listeners)?;

        handlers.append(&mut node_listeners);

        // Llenamos de información al nodo "seed". Arbitrariamente será el último.
        // Si fue iniciado el último nodo, hacemos el envío de la información,
        // pues se asume que los nodos fueron iniciados en orden.
        let nodes_ids = Self::get_nodes_ids();
        if id == nodes_ids[(N_NODES - 1) as usize] {
            Self::send_states_to_node(max_weight_id);
        }

        Ok(handlers)
    }

    /// Inicia un nodo existente.
    fn bootup_existing_node(
        id: NodeId,
        mode: ConnectionMode,
        metadata_path: &str,
        nodes_weights: &mut Vec<usize>,
    ) -> Result<Vec<Option<NodeHandle>>> {
        let mut handlers: Vec<Option<NodeHandle>> = Vec::new();
        let mut node_listeners: Vec<Option<NodeHandle>> = Vec::new();
        let mut node: Node = load_json(metadata_path)?;
        node.set_default_fields(id, mode)?;
        node.inicialize_nodes_weights();
        *nodes_weights = node.nodes_weights.clone();
        let max_weight_id = node.max_weight();

        let cli_socket = node.get_endpoint_state().socket(&PortType::Cli);
        let priv_socket = node.get_endpoint_state().socket(&PortType::Priv);

        node.create_client_and_private_conexion(id, cli_socket, priv_socket, &mut node_listeners)?;

        handlers.append(&mut node_listeners);

        // Llenamos de información al nodo "seed". Arbitrariamente será el último.
        // Si fue iniciado el último nodo, hacemos el envío de la información,
        // pues se asume que los nodos fueron iniciados en orden.
        let nodes_ids = Self::get_nodes_ids();
        if id == nodes_ids[(N_NODES - 1) as usize] {
            Self::send_states_to_node(max_weight_id);
        }

        Ok(handlers)
    }

    fn inicialize_nodes_weights(&mut self) {
        self.nodes_weights = vec![1; N_NODES as usize];
        self.nodes_weights[(N_NODES - 1) as usize] *= 3; // El último nodo tiene el triple de probabilidades de ser elegido.
    }

    /// Crea los _handlers_ que escuchan por conexiones entrantes.
    ///
    /// <div class="warning">
    ///
    /// Esta función toma _ownership_ del [nodo](Node) que se le pasa.
    ///
    /// </div>
    fn create_client_and_private_conexion(
        self,
        id: u8,
        cli_socket: SocketAddr,
        priv_socket: SocketAddr,
        node_listeners: &mut Vec<Option<NodeHandle>>,
    ) -> Result<()> {
        let sendable_node = Arc::new(Mutex::new(self));
        let cli_node = Arc::clone(&sendable_node);
        let priv_node = Arc::clone(&sendable_node);

        let cli_builder = Builder::new().name(format!("{}_cli", id));
        let cli_res = cli_builder.spawn(move || Self::cli_listen(cli_socket, cli_node));
        match cli_res {
            Ok(cli_handler) => node_listeners.push(Some(cli_handler)),
            Err(err) => {
                return Err(Error::ServerError(format!(
                "Ocurrió un error tratando de crear el hilo listener de conexiones de cliente del nodo [{}]:\n\n{}",
                id, err
            )));
            }
        }
        let priv_builder = Builder::new().name(format!("{}_priv", id));
        let priv_res = priv_builder.spawn(move || Self::priv_listen(priv_socket, priv_node));
        match priv_res {
            Ok(priv_handler) => node_listeners.push(Some(priv_handler)),
            Err(err) => {
                return Err(Error::ServerError(format!(
                "Ocurrió un error tratando de crear el hilo listener de conexiones privadas del nodo [{}]:\n\n{}",
                id, err
            )));
            }
        }
        Ok(())
    }

    /// Ordena a todos los nodos existentes que envien su endpoint state al nodo con el ID correspondiente.
    fn send_states_to_node(id: NodeId) {
        for node_id in Self::get_nodes_ids() {
            if let Err(err) = send_to_node(
                node_id,
                SvAction::SendEndpointState(id).as_bytes(),
                PortType::Priv,
            ) {
                println!(
                    "Ocurrió un error presentando vecinos de un nodo:\n\n{}",
                    err
                );
            }
        }
    }

    /// Decide cuál es el nodo con el mayor "peso". Es decir, el que tiene más probabilidades
    /// de ser elegido cuando se los elige "al azar".
    ///
    /// Si todos son iguales, agarra el primero.
    pub fn max_weight(&self) -> NodeId {
        let nodes_ids = Self::get_nodes_ids();
        let mut max_id: usize = 0;
        for i in 0..nodes_ids.len() {
            if self.nodes_weights[i] > self.nodes_weights[max_id] {
                max_id = i;
            }
        }
        nodes_ids[max_id]
    }

    /// Avanza a cada segundo el estado de _heartbeat_ de los nodos.
    fn beater(id: NodeId) -> Result<(NodeHandle, Sender<bool>)> {
        let (sender, receiver) = channel::<bool>();
        let builder = Builder::new().name(format!("beater_node_{}", id));
        match builder.spawn(move || Self::increase_heartbeat_and_store_metadata(receiver, id)) {
            Ok(handler) => Ok((handler, sender.clone())),
            Err(_) => Err(Error::ServerError(format!(
                "Error procesando los beats del nodo {}.",
                id
            ))),
        }
    }

    fn increase_heartbeat_and_store_metadata(
        receiver: std::sync::mpsc::Receiver<bool>,
        id: NodeId,
    ) -> std::result::Result<(), Error> {
        loop {
            sleep(Duration::from_secs(1));
            if let Ok(stop) = receiver.try_recv() {
                if stop {
                    break;
                }
            }
            if send_to_node(id, SvAction::Beat.as_bytes(), PortType::Priv).is_err() {
                return Err(Error::ServerError(format!(
                    "Error enviando mensaje de heartbeat a nodo {}",
                    id
                )));
            }
            if send_to_node(id, SvAction::StoreMetadata.as_bytes(), PortType::Priv).is_err() {
                return Err(Error::ServerError(format!(
                    "Error enviando mensaje de almacenamiento de metadata a nodo {}",
                    id
                )));
            }
        }
        Ok(())
    }

    fn gossiper(id: NodeId, nodes_weights: &[usize]) -> Result<(NodeHandle, Sender<bool>)> {
        let (sender, receiver) = channel::<bool>();
        let builder = Builder::new().name(format!("gossiper_node_{}", id));
        let weights = nodes_weights.to_vec();
        match builder.spawn(move || Self::exec_gossip(receiver, id, weights)) {
            Ok(handler) => Ok((handler, sender.clone())),
            Err(_) => Err(Error::ServerError(format!(
                "Error procesando la ronda de gossip del nodo {}.",
                id
            ))),
        }
    }

    fn exec_gossip(
        receiver: std::sync::mpsc::Receiver<bool>,
        id: NodeId,
        weights: Vec<usize>,
    ) -> Result<()> {
        loop {
            sleep(Duration::from_millis(200));
            if let Ok(stop) = receiver.try_recv() {
                if stop {
                    break;
                }
            }

            let dist = if let Ok(dist) = WeightedIndex::new(&weights) {
                dist
            } else {
                return Err(Error::ServerError(format!(
                    "No se pudo crear una distribución de pesos con {:?}.",
                    &weights
                )));
            };

            let nodes_ids = AddrLoader::default_loaded().get_ids();
            let mut rng = thread_rng();
            let selected_id = nodes_ids[dist.sample(&mut rng)];
            if selected_id != id {
                continue;
            }

            let mut neighbours: HashSet<NodeId> = HashSet::new();
            while neighbours.len() < HANDSHAKE_NEIGHBOURS as usize {
                let selected_neighbour = nodes_ids[dist.sample(&mut rng)];
                if (selected_neighbour != selected_id) && !neighbours.contains(&selected_neighbour)
                {
                    neighbours.insert(selected_neighbour);
                }
            }

            if let Err(err) = send_to_node(
                selected_id,
                SvAction::Gossip(neighbours).as_bytes(),
                PortType::Priv,
            ) {
                return Err(Error::ServerError(format!(
                    "Ocurrió un error enviando mensaje de gossip desde el nodo {}:\n\n{}",
                    id, err
                )));
            }
        }
        Ok(())
    }

    fn add_table(&mut self, table: Table) {
        let table_name = table.get_name().to_string();
        let partition_key: Vec<String> = Vec::new();
        self.tables.insert(table_name.clone(), table);
        self.tables_and_partitions_keys_values
            .insert(table_name, partition_key);
    }

    fn get_table(&self, table_name: &str) -> Result<&Table> {
        match self.tables.get(table_name) {
            Some(table) => Ok(table),
            None => Err(Error::ServerError(format!(
                "La tabla llamada {} no existe",
                table_name
            ))),
        }
    }

    fn table_exists(&self, table_name: &str) -> bool {
        self.tables.contains_key(table_name)
    }

    fn add_keyspace(&mut self, keyspace: Keyspace) {
        self.keyspaces
            .insert(keyspace.get_name().to_string(), keyspace);
    }

    /// Obtiene un keyspace dado el nombre de una tabla.
    fn get_keyspace(&self, table_name: &str) -> Result<&Keyspace> {
        let table = self.get_table(table_name)?;

        match self.keyspaces.get(table.keyspace.as_str()) {
            Some(keyspace) => Ok(keyspace),
            None => Err(Error::ServerError(format!(
                "El keyspace `{}` no existe",
                table.keyspace.as_str()
            ))),
        }
    }

    /// Obtiene un keyspace dado su nombre.
    fn get_keyspace_from_name(&self, keyspace_name: &str) -> Result<&Keyspace> {
        match self.keyspaces.get(keyspace_name) {
            Some(keyspace) => Ok(keyspace),
            None => Err(Error::ServerError(format!(
                "El keyspace `{}` no existe",
                keyspace_name
            ))),
        }
    }

    fn keyspace_exists(&self, keyspace_name: &str) -> bool {
        self.keyspaces.contains_key(keyspace_name)
    }

    fn set_default_keyspace_name(&mut self, keyspace_name: String) -> Result<()> {
        if self.keyspace_exists(&keyspace_name) {
            self.default_keyspace_name = keyspace_name;
            Ok(())
        } else {
            Err(Error::ServerError(format!(
                "El keyspace `{}` no existe",
                keyspace_name
            )))
        }
    }

    fn get_default_keyspace_name(&self) -> Result<String> {
        if !self.default_keyspace_name.is_empty() {
            Ok(self.default_keyspace_name.clone())
        } else {
            Err(Error::ServerError(
                "No se ha seleccionado un keyspace por defecto".to_string(),
            ))
        }
    }

    /// Si se elige un keyspace preferido, se verifica que éste exista y devuelve su nombre.
    /// En caso contrario, devuelve el nombre del keyspace por defecto.
    ///
    /// Devuelve error si alguno de los dos no existe.
    fn choose_available_keyspace_name(
        &self,
        preferred_keyspace_name: Option<String>,
    ) -> Result<String> {
        let default_keyspace_name = self.get_default_keyspace_name()?;

        match preferred_keyspace_name {
            Some(preferred_keyspace_name) => {
                if self.keyspace_exists(&preferred_keyspace_name) {
                    Ok(preferred_keyspace_name.to_string())
                } else {
                    Err(Error::ServerError(format!(
                        "El keyspace llamado {} no existe",
                        preferred_keyspace_name
                    )))
                }
            }
            None => Ok(default_keyspace_name),
        }
    }

    /// Obtiene una copia del ID del nodo.
    pub fn get_id(&self) -> NodeId {
        self.id
    }

    /// Consulta el estado del nodo.
    pub fn get_endpoint_state(&self) -> &EndpointState {
        &self.endpoint_state
    }

    /// Devuelve los IDs de los nodos del cluster. Ordenados de menor a mayor.
    fn get_nodes_ids() -> Vec<NodeId> {
        let mut nodes_ids: Vec<NodeId> = AddrLoader::default_loaded().get_ids();
        nodes_ids.sort();
        nodes_ids
    }

    /// Selecciona un ID de nodo conforme al _hashing_ del valor del _partition key_ y los rangos de los nodos.
    fn select_node(&self, value: &str) -> NodeId {
        let hash_val = hash_value(value);

        let mut i = 0;
        for (a, b) in &self.nodes_ranges {
            if *a <= hash_val && hash_val < *b {
                return START_ID + i as NodeId;
            }
            i += 1;
        }
        START_ID + (i) as NodeId
    }

    /// Manda un mensaje a un nodo específico y espera por la respuesta de este.
    fn _send_message_and_wait_response(
        &self,
        bytes: Vec<Byte>,
        node_id: Byte,
        port_type: PortType,
        wait_response: bool,
    ) -> Result<Vec<Byte>> {
        send_to_node_and_wait_response(node_id, bytes, port_type, wait_response)
    }

    /// Manda un mensaje a un nodo específico y espera por la respuesta de este, con un timeout.
    /// Si el timeout se alcanza, se devuelve un buffer vacío.
    ///
    /// `timeout` es medido en segundos.
    fn send_message_and_wait_response_with_timeout(
        &self,
        bytes: Vec<Byte>,
        node_id: Byte,
        port_type: PortType,
        wait_response: bool,
        timeout: u64,
    ) -> Result<Vec<Byte>> {
        send_to_node_and_wait_response_with_timeout(
            node_id,
            bytes,
            port_type,
            wait_response,
            Some(timeout),
        )
    }

    /// Manda un mensaje en bytes al nodo correspondiente mediante el _hashing_ del valor del _partition key_.
    fn _send_message(
        &mut self,
        bytes: Vec<Byte>,
        value: String,
        port_type: PortType,
    ) -> Result<()> {
        send_to_node(self.select_node(&value), bytes, port_type)
    }

    /// Manda un mensaje en bytes a todos los vecinos del nodo.
    pub fn notice_all_neighbours(&self, bytes: Vec<Byte>, port_type: PortType) -> Result<()> {
        for neighbour_id in Self::get_nodes_ids() {
            if neighbour_id == self.id {
                continue;
            }
            send_to_node(neighbour_id, bytes.clone(), port_type.clone())?;
        }
        Ok(())
    }

    /// Compara si el _heartbeat_ de un nodo es más nuevo que otro.
    pub fn is_newer(&self, other: &Self) -> bool {
        self.endpoint_state.is_newer(&other.endpoint_state)
    }

    /// Verifica rápidamente si un mensaje es de tipo [EXIT](SvAction::Exit).
    fn is_exit(bytes: &[Byte]) -> bool {
        if let Some(action) = SvAction::get_action(bytes) {
            if matches!(action, SvAction::Exit) {
                return true;
            }
        }
        false
    }

    /// Envia su endpoint state al nodo del ID correspondiente.
    fn send_endpoint_state(&mut self, id: NodeId) {
        if let Err(err) = send_to_node(
            id,
            SvAction::NewNeighbour(self.get_endpoint_state().clone()).as_bytes(),
            PortType::Priv,
        ) {
            println!(
                "Ocurrió un error presentando vecinos de un nodo:\n\n{}",
                err
            );
        }
    }

    /// Consulta si ya se tiene un [EndpointState].
    ///
    /// No compara los estados en profundidad, sólo verifica si se tiene un estado
    /// con la misma IP.
    fn _has_endpoint_state(&self, state: &EndpointState) -> bool {
        let guessed_id = match AddrLoader::default_loaded().get_id(state.get_addr()) {
            Ok(guessed_right) => guessed_right,
            Err(_) => return false,
        };
        self.has_endpoint_state_by_id(&guessed_id)
    }

    /// Consulta si ya se tiene un [EndpointState] por ID de nodo.
    ///
    /// No compara los estados en profundidad, sólo verifica si se tiene un estado
    /// con la misma IP.
    fn has_endpoint_state_by_id(&self, node_id: &NodeId) -> bool {
        self.neighbours_states.contains_key(node_id)
    }

    /// Consulta si el nodo todavía esta booteando.
    pub fn is_bootstraping(&self) -> bool {
        matches!(
            self.endpoint_state.get_appstate().get_status(),
            AppStatus::Bootstrap
        )
    }

    /// Consulta el modo de conexión del nodo.
    fn mode(&self) -> &ConnectionMode {
        self.endpoint_state.get_appstate().get_mode()
    }

    fn add_neighbour_state(&mut self, state: EndpointState) -> Result<()> {
        let guessed_id = AddrLoader::default_loaded().get_id(state.get_addr())?;
        if !self.has_endpoint_state_by_id(&guessed_id) {
            self.neighbours_states.insert(guessed_id, state);
        }
        Ok(())
    }

    /// Actualiza la información de vecinos con otro mapa dado.
    ///
    /// No se comprueba si las entradas nuevas son más recientes o no: reemplaza todo sin preguntar.
    fn update_neighbours(&mut self, new_neighbours: NodesMap) -> Result<()> {
        for (node_id, endpoint_state) in new_neighbours {
            self.neighbours_states.insert(node_id, endpoint_state);
        }

        Ok(())
    }

    /// Consulta si un nodo vecino está listo para recibir _queries_.
    fn neighbour_is_responsive(&self, node_id: NodeId) -> bool {
        if let Some(endpoint_state) = self.neighbours_states.get(&node_id) {
            return *endpoint_state.get_appstate_status() == AppStatus::Normal;
        }
        false
    }

    /// Actualiza el estado del nodo recibido a _Offline_.
    fn acknowledge_offline_neighbour(&mut self, node_id: NodeId) {
        if let Some(endpoint_state) = self.neighbours_states.get_mut(&node_id) {
            endpoint_state.set_appstate_status(AppStatus::Offline);
        }
    }

    /// Consulta si el nodo ya está listo para recibir _queries_. Si lo está, actualiza su estado.
    fn is_bootstrap_done(&mut self) {
        if self.neighbours_states.len() == N_NODES as usize
            && *self.endpoint_state.get_appstate_status() != AppStatus::Normal
        {
            self.endpoint_state.set_appstate_status(AppStatus::Normal);
            println!("El nodo {} fue iniciado correctamente.", self.id);
        }
    }

    /// Consulta el estado de _heartbeat_.
    pub fn get_beat(&mut self) -> (GenType, VerType) {
        self.endpoint_state.get_heartbeat().as_tuple()
    }

    /// Avanza el tiempo para el nodo.
    fn beat(&mut self) -> VerType {
        self.endpoint_state.beat();
        self.neighbours_states
            .insert(self.id, self.endpoint_state.clone());
        self.get_beat().1
    }

    /// Consigue la información de _gossip_ que contiene este nodo.
    fn get_gossip_info(&self) -> GossipInfo {
        let mut gossip_info = GossipInfo::new();
        for (node_id, endpoint_state) in &self.neighbours_states {
            gossip_info.insert(node_id.to_owned(), endpoint_state.clone_heartbeat());
        }

        gossip_info
    }

    /// Inicia un intercambio de _gossip_ con los vecinos dados.
    fn gossip(&mut self, neighbours: HashSet<NodeId>) -> Result<()> {
        self.is_bootstrap_done();

        for neighbour_id in neighbours {
            if send_to_node(
                neighbour_id,
                SvAction::Syn(self.get_id().to_owned(), self.get_gossip_info()).as_bytes(),
                PortType::Priv,
            )
            .is_err()
            {
                // No devolvemos error porque no se considera un error que un vecino no responda en esta instancia.
                self.acknowledge_offline_neighbour(neighbour_id);
            }
        }
        Ok(())
    }

    /// Se recibe un mensaje [SYN](crate::server::actions::opcode::SvAction::Syn).
    fn syn(&mut self, emissor_id: NodeId, emissor_gossip_info: GossipInfo) -> Result<()> {
        let mut own_gossip_info = GossipInfo::new(); // quiero info de estos nodos
        let mut response_nodes = NodesMap::new(); // doy info de estos nodos

        self.classify_nodes_in_gossip(
            &emissor_gossip_info,
            &mut own_gossip_info,
            &mut response_nodes,
        );

        // Ahora rondamos nuestros vecinos para ver si tenemos uno que el nodo emisor no
        for (own_node_id, endpoint_state) in &self.neighbours_states {
            if !emissor_gossip_info.contains_key(own_node_id) {
                response_nodes.insert(*own_node_id, endpoint_state.clone());
            }
        }

        if let Err(err) = send_to_node(
            emissor_id,
            SvAction::Ack(self.get_id().to_owned(), own_gossip_info, response_nodes).as_bytes(),
            PortType::Priv,
        ) {
            println!(
                "Ocurrió un error al mandar un mensaje ACK al nodo [{}]:\n\n{}",
                emissor_id, err
            );
        }
        Ok(())
    }

    /// Clasifica los nodos en el _SYN_ recibido. Determina cuales deben ser pedidos (_own_gossip_info_) y cuales
    /// deben ser compartidos _(response_nodes)_.
    fn classify_nodes_in_gossip(
        &mut self,
        emissor_gossip_info: &HashMap<Byte, HeartbeatState>,
        own_gossip_info: &mut HashMap<Byte, HeartbeatState>,
        response_nodes: &mut HashMap<Byte, EndpointState>,
    ) {
        for (node_id, emissor_heartbeat) in emissor_gossip_info {
            match &self.neighbours_states.get(node_id) {
                Some(own_endpoint_state) => {
                    let own_heartbeat = own_endpoint_state.get_heartbeat();
                    if own_heartbeat > emissor_heartbeat
                        || *own_endpoint_state.get_appstate_status() == AppStatus::Offline
                    {
                        // El nodo propio tiene un heartbeat más nuevo que el que se recibió
                        // o
                        // El nodo propio no está listo para recibir queries
                        response_nodes.insert(*node_id, (*own_endpoint_state).clone());
                    } else if own_heartbeat < emissor_heartbeat {
                        // El nodo propio tiene un heartbeat más viejo que el que se recibió
                        own_gossip_info.insert(*node_id, own_heartbeat.clone());
                    }
                }
                None => {
                    // Se trata de un vecino que no conocemos aún
                    own_gossip_info.insert(*node_id, HeartbeatState::minimal());
                }
            }
        }
    }

    /// Se recibe un mensaje [ACK](crate::server::actions::opcode::SvAction::Ack).
    fn ack(
        &mut self,
        receptor_id: NodeId,
        receptor_gossip_info: GossipInfo,
        response_nodes: NodesMap,
    ) -> Result<()> {
        // Poblamos un mapa con los estados que pide el receptor
        let mut nodes_for_receptor = NodesMap::new();
        for (node_id, receptor_heartbeat) in &receptor_gossip_info {
            let own_endpoint_state = &self.neighbours_states[node_id];
            if own_endpoint_state.get_heartbeat() > receptor_heartbeat {
                // Hacemos doble chequeo que efectivamente tenemos información más nueva
                nodes_for_receptor.insert(*node_id, own_endpoint_state.clone());
            }
        }

        // Reemplazamos la información de nuestros vecinos por la más nueva que viene del nodo receptor
        // Asumimos que es más nueva ya que fue previamente verificada
        self.update_neighbours(response_nodes)?;

        if let Err(err) = send_to_node(
            receptor_id,
            SvAction::Ack2(nodes_for_receptor).as_bytes(),
            PortType::Priv,
        ) {
            println!(
                "Ocurrió un error al mandar un mensaje ACK2 al nodo [{}]:\n\n{}",
                receptor_id, err
            );
        }
        Ok(())
    }

    /// Se recibe un mensaje [ACK2](crate::server::actions::opcode::SvAction::Ack2).
    fn ack2(&mut self, nodes_map: NodesMap) -> Result<()> {
        self.update_neighbours(nodes_map)
    }

    /// Limpia las conexiones cerradas.
    ///
    /// Devuelve las conexiones que logró cerrar.
    pub fn clean_closed_connections(&mut self) -> usize {
        let mut closed_count = 0;

        self.open_connections.retain(|_, tcp_stream| {
            if tcp_stream.peer_addr().is_ok() {
                return true;
            }
            closed_count += 1;
            false
        });

        closed_count
    }

    /// Escucha por los eventos que recibe del cliente.
    pub fn cli_listen(socket: SocketAddr, node: Arc<Mutex<Node>>) -> Result<()> {
        Self::listen(socket, PortType::Cli, node)
    }

    /// Escucha por los eventos que recibe de otros nodos o estructuras internas.
    pub fn priv_listen(socket: SocketAddr, node: Arc<Mutex<Node>>) -> Result<()> {
        Self::listen(socket, PortType::Priv, node)
    }

    /// El escuchador de verdad.
    ///
    /// Las otras funciones son wrappers para no repetir código.
    fn listen(socket: SocketAddr, port_type: PortType, node: Arc<Mutex<Node>>) -> Result<()> {
        match port_type {
            PortType::Cli => Node::listen_cli_port(socket, node),
            PortType::Priv => Node::listen_priv_port(socket, node),
        }
    }

    fn listen_cli_port(socket: SocketAddr, node: Arc<Mutex<Node>>) -> Result<()> {
        let server_config = Node::configure_tls()?;
        let listener = Node::bind_with_socket(socket)?;
        let addr_loader = AddrLoader::default_loaded();
        let pool = ThreadPool::build(N_THREADS)?;
        let exit = false;
        for tcp_stream_res in listener.incoming() {
            match tcp_stream_res {
                Err(_) => return Node::tcp_stream_error(&PortType::Cli, &socket, &addr_loader),
                Ok(tcp_stream) => {
                    let config = Arc::clone(&server_config);
                    let node = Arc::clone(&node);
                    let arc_exit = Arc::new(Mutex::new(exit));
                    pool.execute(move || {
                        Node::listen_single_client(config, tcp_stream, arc_exit, node)
                    })?;
                }
            };
            if exit {
                break;
            }
        }
        Ok(())
    }

    fn listen_priv_port(socket: SocketAddr, node: Arc<Mutex<Node>>) -> Result<()> {
        let listener = Node::bind_with_socket(socket)?;
        let addr_loader = AddrLoader::default_loaded();
        for tcp_stream_res in listener.incoming() {
            match tcp_stream_res {
                Err(_) => return Node::tcp_stream_error(&PortType::Priv, &socket, &addr_loader),
                Ok(mut tcp_stream) => {
                    let buffered_stream = Node::clone_tcp_stream(&tcp_stream)?;
                    let mut bufreader = BufReader::new(buffered_stream);
                    let bytes_vec = Node::write_bytes_in_priv_buffer(&mut bufreader)?;
                    // consumimos los bytes del stream para no mandarlos de vuelta en la response
                    bufreader.consume(bytes_vec.len());
                    if Self::is_exit(&bytes_vec[..]) {
                        break;
                    }
                    match node.lock() {
                        Ok(mut locked_in) => {
                            locked_in.process_stream(&mut tcp_stream, bytes_vec, true)?;
                        }
                        Err(poison_err) => {
                            println!("Error de lock envenenado:\n\n{}", poison_err);
                        }
                    }
                }
            }
        }
        Ok(())
    }

    /// Procesa una _request_ en forma de [Byte]s.
    /// También devuelve un [bool] indicando si se debe parar el hilo.
    pub fn process_stream<S>(&mut self, stream: &mut S, bytes: Vec<Byte>, is_logged: bool) -> Result<Vec<Byte>>
    where
        S: Read + Write,
    {
        if bytes.is_empty() {
            return Ok(vec![]);
        }
        // println!("Esta en process_tcp");
        match SvAction::get_action(&bytes[..]) {
            Some(action) => {
                if let Err(err) = self.handle_sv_action(action, stream) {
                    println!(
                        "[{} - ACTION] Error en la acción del servidor: {}",
                        self.id, err
                    );
                }
                Ok(vec![])
            }
            None => self.match_kind_of_conection_mode(bytes, stream, is_logged),
        }
    }

    fn write_bytes_in_priv_buffer(bufreader: &mut BufReader<TcpStream>) -> Result<Vec<Byte>> {
        match bufreader.fill_buf() {
            Ok(recv) => Ok(recv.to_vec()),
            Err(err) => Err(Error::ServerError(format!(
                "No se pudo escribir los bytes:\n\n{}",
                err
            ))),
        }
    }

    /// Maneja una acción de servidor.
    fn handle_sv_action<S>(&mut self, action: SvAction, mut tcp_stream: S) -> Result<bool>
    where
        S: Read + Write,
    {
        let mut stop = false;
        match action {
            SvAction::Exit => stop = true, // La comparación para salir ocurre en otro lado
            SvAction::Beat => {
                self.beat();
            }
            SvAction::Gossip(neighbours) => {
                self.gossip(neighbours)?;
            }
            SvAction::Syn(emissor_id, gossip_info) => {
                self.syn(emissor_id, gossip_info)?;
            }
            SvAction::Ack(receptor_id, gossip_info, nodes_map) => {
                self.ack(receptor_id, gossip_info, nodes_map)?;
            }
            SvAction::Ack2(nodes_map) => {
                self.ack2(nodes_map)?;
            }
            SvAction::NewNeighbour(state) => {
                self.add_neighbour_state(state)?;
            }
            SvAction::SendEndpointState(id) => {
                self.send_endpoint_state(id);
            }
            SvAction::InternalQuery(bytes) => {
                let response = self.handle_request(&bytes, true, true);
                let _ = tcp_stream.write_all(&response[..]);
                if let Err(err) = tcp_stream.flush() {
                    return Err(Error::ServerError(err.to_string()));
                };
            }
            SvAction::StoreMetadata => {
                if let Err(err) = DiskHandler::store_node_metadata(self) {
                    return Err(Error::ServerError(format!(
                        "Error guardando metadata del nodo {}: {}",
                        &self.id, err
                    )));
                }
            }
            SvAction::DirectReadRequest(bytes) => {
                let res = self.exec_direct_read_request(bytes)?;
                let _ = tcp_stream.write_all(res.as_bytes());
                if let Err(err) = tcp_stream.flush() {
                    return Err(Error::ServerError(err.to_string()));
                };
            }
            SvAction::DigestReadRequest(bytes) => {
                let response = self.handle_request(&bytes, true, true);
                // Devolvemos además un opcode para poder saber si el resultado fue un error o no.
                if verify_succesful_response(&response) {
                    let mut res = Opcode::Result.as_bytes();
                    res.extend_from_slice(&hash_value(&response).to_be_bytes());
                    let _ = tcp_stream.write_all(&res);
                } else {
                    let mut res = Opcode::RequestError.as_bytes();
                    res.extend_from_slice(&response);
                    let _ = tcp_stream.write_all(&res);
                }
                if let Err(err) = tcp_stream.flush() {
                    return Err(Error::ServerError(err.to_string()));
                };
            }
            SvAction::RepairRows(table_name, node_id, rows_bytes) => {
                if !self.table_exists(&table_name) {
                    return Err(Error::ServerError(format!(
                        "La tabla `{}` no existe",
                        table_name
                    )));
                }

                let table = self.get_table(&table_name)?;
                let keyspace_name = table.get_keyspace();
                if !self.keyspace_exists(keyspace_name) {
                    return Err(Error::ServerError(format!(
                        "El keyspace `{}` asociado a la tabla `{}` no existe",
                        keyspace_name, table_name
                    )));
                }
                let rows = String::from_utf8(rows_bytes).map_err(|_| {
                    Error::ServerError("Error al castear de bytes a string".to_string())
                })?;
                DiskHandler::repair_rows(
                    &self.storage_addr,
                    &table_name,
                    keyspace_name,
                    &self.get_default_keyspace_name()?,
                    node_id,
                    &rows,
                )?;
            }
            SvAction::AddPartitionValueToMetadata(table_name, partition_value) => {
                let table = self.get_table(&table_name)?;
                match self.check_if_has_new_partition_value(
                    partition_value,
                    &table.get_name().to_string(),
                )? {
                    Some(new_partition_values) => self
                        .tables_and_partitions_keys_values
                        .insert(table_name, new_partition_values),
                    None => None,
                };
            }
        };
        Ok(stop)
    }

    fn exec_direct_read_request(&self, mut bytes: Vec<Byte>) -> Result<String> {
        let node_number = bytes.pop().unwrap_or(0); // despues cambiar
        let copia: &[u8] = &bytes;
        let statement = match QueryBody::try_from(copia) {
            Ok(query_body) => match make_parse(&mut tokenize_query(query_body.get_query())) {
                Ok(statement) => statement,
                Err(_err) => {
                    return Err(Error::ServerError(
                        "No se cumplio el protocolo al hacer read-repair".to_string(),
                    ))
                }
            },
            Err(_err) => {
                return Err(Error::ServerError(
                    "No se cumplio el protocolo al hacer read-repair".to_string(),
                ))
            }
        };
        let select = match statement {
            Statement::DmlStatement(DmlStatement::SelectStatement(select)) => select,
            _ => {
                return Err(Error::ServerError(
                    "La declaración no es un SELECT".to_string(),
                ))
            }
        };

        let res = DiskHandler::get_rows_with_timestamp_as_string(
            &self.storage_addr,
            &self.get_default_keyspace_name()?,
            &select,
            node_number,
        )?;
        Ok(res)
    }

    /// Maneja una request.
    fn handle_request(&mut self, request: &[Byte], is_internal_request: bool, is_logged: bool) -> Vec<Byte> {
        let header = match Headers::try_from(&request[..9]) {
            Ok(header) => header,
            Err(err) => return make_error_response(err),
        };
        let left_response = match header.opcode {
            Opcode::Startup => self.handle_startup(&request[9..]),
            Opcode::Options => self.handle_options(),
            Opcode::Query => self.handle_query(request, &header.length, is_internal_request, is_logged),
            Opcode::Prepare => self.handle_prepare(),
            Opcode::Execute => self.handle_execute(),
            Opcode::Register => self.handle_register(),
            Opcode::Batch => self.handle_batch(),
            Opcode::AuthResponse => self.handle_auth_response(request, &header.length),
            _ => Err(Error::ProtocolError(
                "El opcode recibido no es una request".to_string(),
            )),
        };
        match left_response {
            Ok(value) => wrap_header(value, is_internal_request, header),
            Err(err) => wrap_header(make_error_response(err), is_internal_request, header),
        }
    }

    fn handle_startup(&self, request_body: &[Byte]) -> Result<Vec<Byte>> {
        // Si tuviesemos la opcion del READY pondriamos un if
        let string_map = parse_bytes_to_string_map(request_body)?;
        if string_map.is_empty() {
            return Ok(make_error_response(Error::ConfigError(
                "En el startup se debia mandar al menos la version CQL".to_string(),
            )));
        }
        if string_map[0].1 != "5.0.0" {
            return Ok(make_error_response(Error::ConfigError(format!(
                "{} es una version CQL no soportada",
                string_map[0].1
            ))));
        }
        let mut response: Vec<Byte> = Vec::new();
        response.append(&mut Version::ResponseV5.as_bytes());
        response.append(&mut Flag::Default.as_bytes());
        response.append(&mut Stream::new(0).as_bytes());
        response.append(&mut Opcode::AuthChallenge.as_bytes());
        response.append(&mut Length::new(0).as_bytes()); // REVISAR ESTO
        Ok(response)
    }

    fn handle_options(&self) -> Result<Vec<Byte>> {
        // No tiene body
        // Responder con supported
        Opcode::Supported.as_bytes();
        Ok(vec![0])
    }

    fn handle_query(
        &mut self,
        request: &[Byte],
        lenght: &Length,
        internal_request: bool,
        is_logged: bool
    ) -> Result<Vec<Byte>> {
        if !is_logged{
            return Err(Error::AuthenticationError("No se pueden mandar queries antes de autenticar el usuario".to_string()))
        }
        if let Ok(query_body) = QueryBody::try_from(&request[9..(lenght.len as usize) + 9]) {
            let res = match make_parse(&mut tokenize_query(query_body.get_query())) {
                Ok(statement) => {
                    if internal_request {
                        let mut internal_metadata: Vec<Byte> = Vec::new();
                        if request.len() > (lenght.len as usize) + 9 {
                            internal_metadata
                                .append(&mut request[(lenght.len as usize) + 9..].to_vec());
                        }
                        let internal_metadata =
                            self.read_metadata_from_internal_request(internal_metadata);
                        self.handle_internal_statement(statement, internal_metadata)
                    } else {
                        self.handle_statement(
                            statement,
                            request,
                            query_body.get_consistency_level(),
                        )
                    }
                }
                Err(err) => {
                    return Err(err);
                }
            };
            return res;
            // aca usariamos la query como corresponda
        }
        Err(Error::ServerError(
            "No se pudieron transformar los bytes al body de la query".to_string(),
        ))
    }

    fn handle_prepare(&self) -> Result<Vec<Byte>> {
        // El body es <query><flags>[<keyspace>]
        Ok(vec![0])
    }

    fn handle_execute(&self) -> Result<Vec<Byte>> {
        // El body es <id><result_metadata_id><query_parameters>
        Ok(vec![0])
    }

    fn handle_register(&self) -> Result<Vec<Byte>> {
        Ok(vec![0])
    }

    fn handle_batch(&self) -> Result<Vec<Byte>> {
        Ok(vec![0])
    }

    fn handle_auth_response(&mut self, request: &[Byte], lenght: &Length) -> Result<Vec<Byte>> {
        let req = &request[9..(lenght.len as usize) + 9];
        let users = DiskHandler::read_admitted_users(&self.storage_addr)?;
        let mut response: Vec<Byte> = Vec::new();
        let mut i = 0;
        let user_from_req = parse_bytes_to_string(req, &mut i)?;
        let password_from_req = parse_bytes_to_string(&req[i..], &mut i)?;
        for user in users {
            if user.0 == user_from_req && user.1 == password_from_req {
                response.append(&mut Version::ResponseV5.as_bytes());
                response.append(&mut Flag::Default.as_bytes());
                response.append(&mut Stream::new(0).as_bytes());
                response.append(&mut Opcode::AuthSuccess.as_bytes());
                response.append(&mut Length::new(0).as_bytes());

                if !self.users_default_keyspace_name.contains_key(&user.0) {
                    self.users_default_keyspace_name
                        .insert(user.0.to_string(), "".to_string());
                }
                return Ok(response);
            }
        }
        response = make_error_response(Error::AuthenticationError(
            "Las credenciales pasadas no son validas".to_string(),
        ));
        Ok(response)
    }

    /// Maneja una declaración interna.
    fn handle_internal_statement(
        &mut self,
        statement: Statement,
        internal_metadata: (Option<i64>, Option<Byte>),
    ) -> Result<Vec<Byte>> {
        match statement {
            Statement::DdlStatement(ddl_statement) => {
                self.handle_internal_ddl_statement(ddl_statement, internal_metadata)
            }
            Statement::DmlStatement(dml_statement) => {
                self.handle_internal_dml_statement(dml_statement, internal_metadata)
            }
            Statement::UdtStatement(_udt_statement) => todo!(),
            Statement::Startup => Err(Error::Invalid(
                "No se deberia haber mandado el startup por este canal".to_string(),
            )),
            Statement::LoginUser(_) => Err(Error::Invalid(
                "No se deberia haber mandado el login por este canal".to_string(),
            )),
        }
    }

    /// Maneja una declaración DDL.
    fn handle_internal_ddl_statement(
        &mut self,
        ddl_statement: DdlStatement,
        internal_metadata: (Option<i64>, Option<Byte>),
    ) -> Result<Vec<Byte>> {
        match ddl_statement {
            DdlStatement::UseStatement(keyspace_name) => {
                self.process_internal_use_statement(&keyspace_name)
            }
            DdlStatement::CreateKeyspaceStatement(create_keyspace) => {
                self.process_internal_create_keyspace_statement(&create_keyspace)
            }
            DdlStatement::AlterKeyspaceStatement(alter_keyspace) => {
                self.process_internal_alter_keyspace_statement(&alter_keyspace)
            }
            DdlStatement::DropKeyspaceStatement(drop_keyspace) => {
                self.process_internal_drop_keyspace_statement(&drop_keyspace)
            }
            DdlStatement::CreateTableStatement(create_table) => match internal_metadata.1 {
                Some(node_number) => {
                    self.process_internal_create_table_statement(&create_table, node_number)
                }
                None => Err(Error::ServerError(
                    "No se paso metadata necesaria".to_string(),
                )),
            },
            DdlStatement::AlterTableStatement(_alter_table) => todo!(),
            DdlStatement::DropTableStatement(_drop_table) => todo!(),
            DdlStatement::TruncateStatement(_truncate) => todo!(),
        }
    }

    fn check_if_keyspace_exists(&self, keyspace_name: &KeyspaceName) -> bool {
        let keyspace_addr = format!("{}/{}", self.storage_addr, keyspace_name.get_name());
        let path_folder = Path::new(&keyspace_addr);
        path_folder.exists() && path_folder.is_dir()
    }

    fn process_use_statement(
        &mut self,
        keyspace_name: KeyspaceName,
        request: &[Byte],
    ) -> Result<Vec<Byte>> {
        let mut response: Vec<Byte> = Vec::new();
        let mut actual_node_id = self.id;
        let nodes_ids = Self::get_nodes_ids();
        for _ in 0..N_NODES {
            response = if actual_node_id != self.id {
                self.send_message_and_wait_response_with_timeout(
                    SvAction::InternalQuery(request.to_vec()).as_bytes(),
                    actual_node_id,
                    PortType::Priv,
                    true,
                    TIMEOUT_SECS,
                )?
            } else {
                self.process_internal_use_statement(&keyspace_name)?
            };
            actual_node_id = next_node_in_the_cluster(actual_node_id, &nodes_ids);
        }
        Ok(response)
    }

    fn process_internal_use_statement(
        &mut self,
        keyspace_name: &KeyspaceName,
    ) -> Result<Vec<Byte>> {
        let name = keyspace_name.get_name().to_string();
        if self.keyspaces.contains_key(&name) {
            self.set_default_keyspace_name(name.clone())?;
            Ok(self.create_result_void())
        } else {
            if self.check_if_keyspace_exists(keyspace_name) {
                self.set_default_keyspace_name(name.clone())?;
                return Ok(self.create_result_void());
            }
            Err(Error::ServerError(
                "El keyspace solicitado no existe".to_string(),
            ))
        }
    }

    fn process_create_keyspace_statement(
        &mut self,
        create_keyspace: CreateKeyspace,
        request: &[Byte],
    ) -> Result<Vec<Byte>> {
        let mut response: Vec<Byte> = Vec::new();
        let mut actual_node_id = self.id;
        let nodes_ids = Self::get_nodes_ids();
        for _ in 0..N_NODES {
            response = if actual_node_id != self.id {
                self.send_message_and_wait_response_with_timeout(
                    SvAction::InternalQuery(request.to_vec()).as_bytes(),
                    actual_node_id,
                    PortType::Priv,
                    true,
                    TIMEOUT_SECS,
                )?
            } else {
                self.process_internal_create_keyspace_statement(&create_keyspace)?
            };
            actual_node_id = next_node_in_the_cluster(actual_node_id, &nodes_ids);
        }
        Ok(response)
    }

    fn process_internal_create_keyspace_statement(
        &mut self,
        create_keyspace: &CreateKeyspace,
    ) -> Result<Vec<Byte>> {
        match DiskHandler::create_keyspace(create_keyspace, &self.storage_addr) {
            Ok(Some(keyspace)) => self.add_keyspace(keyspace),
            Ok(None) => return Ok(self.create_result_void()),
            Err(err) => return Err(err),
        };
        Ok(self.create_result_void())
    }

    fn process_alter_statement(
        &mut self,
        alter_keyspace: AlterKeyspace,
        request: &[Byte],
    ) -> Result<Vec<Byte>> {
        let keyspace_name = alter_keyspace.name.get_name();
        if !self.keyspaces.contains_key(keyspace_name) && !alter_keyspace.if_exists {
            return Err(Error::ServerError(format!(
                "El keyspace {} no existe",
                keyspace_name
            )));
        }

        let mut responses = Vec::new();
        let mut actual_node_id = self.id;
        let nodes_ids = Self::get_nodes_ids();
        for _ in 0..N_NODES {
            let response = if actual_node_id != self.id {
                self.send_message_and_wait_response_with_timeout(
                    SvAction::InternalQuery(request.to_vec()).as_bytes(),
                    actual_node_id,
                    PortType::Priv,
                    true,
                    TIMEOUT_SECS,
                )?
            } else {
                self.process_internal_alter_keyspace_statement(&alter_keyspace)?
            };
            responses.push(response);
            actual_node_id = next_node_in_the_cluster(actual_node_id, &nodes_ids);
        }
        Ok(self.create_result_void())
    }

    fn process_internal_alter_keyspace_statement(
        &mut self,
        alter_keyspace: &AlterKeyspace,
    ) -> Result<Vec<Byte>> {
        let keyspace_name = alter_keyspace.name.get_name();
        match self.keyspaces.get_mut(keyspace_name) {
            Some(keyspace) => {
                if let Ok(Some(new_replication)) =
                    DiskHandler::get_keyspace_replication(alter_keyspace.get_options())
                {
                    keyspace.set_replication(new_replication);
                }
                Ok(self.create_result_void())
            }
            None => {
                if alter_keyspace.if_exists {
                    Ok(self.create_result_void())
                } else {
                    Err(Error::ServerError(format!(
                        "El keyspace {} no existe",
                        keyspace_name
                    )))
                }
            }
        }
    }

    fn process_drop_keyspace_statement(
        &mut self,
        drop_keyspace: DropKeyspace,
        request: &[Byte],
    ) -> Result<Vec<Byte>> {
        let keyspace_name = drop_keyspace.name.get_name();
        if !self.keyspaces.contains_key(keyspace_name) && !drop_keyspace.if_exists {
            return Err(Error::ServerError(format!(
                "El keyspace {} no existe",
                keyspace_name
            )));
        }

        let mut responses = Vec::new();
        let mut actual_node_id = self.id;
        let nodes_ids = Self::get_nodes_ids();
        for _ in 0..N_NODES {
            let response = if actual_node_id != self.id {
                self.send_message_and_wait_response_with_timeout(
                    SvAction::InternalQuery(request.to_vec()).as_bytes(),
                    actual_node_id,
                    PortType::Priv,
                    true,
                    TIMEOUT_SECS,
                )?
            } else {
                self.process_internal_drop_keyspace_statement(&drop_keyspace)?
            };
            responses.push(response);
            actual_node_id = next_node_in_the_cluster(actual_node_id, &nodes_ids);
        }
        Ok(self.create_result_void())
    }

    fn process_internal_drop_keyspace_statement(
        &mut self,
        drop_keyspace: &DropKeyspace,
    ) -> Result<Vec<Byte>> {
        let keyspace_name = drop_keyspace.name.get_name();
        if self.keyspaces.contains_key(keyspace_name) {
            self.keyspaces.remove(keyspace_name);
            match DiskHandler::drop_keyspace(keyspace_name, &self.storage_addr) {
                Ok(_) => Ok(self.create_result_void()),
                Err(e) => Err(e),
            }
        } else if drop_keyspace.if_exists {
            Ok(self.create_result_void())
        } else {
            Err(Error::ServerError(format!(
                "El keyspace {} no existe",
                keyspace_name
            )))
        }
    }

    fn create_result_void(&mut self) -> Vec<Byte> {
        let mut response: Vec<Byte> = Vec::new();
        response.append(&mut Version::ResponseV5.as_bytes());
        response.append(&mut Flag::Default.as_bytes());
        response.append(&mut Stream::new(0).as_bytes());
        response.append(&mut Opcode::Result.as_bytes());
        response.append(&mut Length::new(4).as_bytes());
        response.append(&mut ResultKind::Void.as_bytes());
        response
    }

    fn process_internal_create_table_statement(
        &mut self,
        create_table: &CreateTable,
        node_number: u8,
    ) -> Result<Vec<Byte>> {
        let default_keyspace_name = self.get_default_keyspace_name()?;

        match DiskHandler::create_table(
            create_table,
            &self.storage_addr,
            &default_keyspace_name,
            node_number,
        ) {
            Ok(Some(table)) => {
                self.add_table(table);
            }
            Ok(None) => return Err(Error::ServerError("No se pudo crear la tabla".to_string())),
            Err(err) => return Err(err),
        };
        Ok(self.create_result_void())
    }

    fn process_create_table_statement(
        &mut self,
        create_table: CreateTable,
        request: &[Byte],
    ) -> Result<Vec<Byte>> {
        let keyspace_name =
            self.choose_available_keyspace_name(create_table.name.get_keyspace())?;
        let keyspace = self.get_keyspace_from_name(&keyspace_name)?;
        let quantity_replicas = self.get_quantity_of_replicas_from_keyspace(keyspace)?;
        let mut response: Vec<Byte> = Vec::new();
        let nodes_ids = Self::get_nodes_ids();
        for actual_node_id in &nodes_ids {
            let mut next_node_id = *actual_node_id;
            for _ in 0..quantity_replicas {
                response = if next_node_id == self.id {
                    self.process_internal_create_table_statement(&create_table, *actual_node_id)?
                } else {
                    let request_with_metadata = add_metadata_to_internal_request_of_any_kind(
                        SvAction::InternalQuery(request.to_vec()).as_bytes(),
                        None,
                        Some(*actual_node_id),
                    );
                    self.send_message_and_wait_response_with_timeout(
                        request_with_metadata,
                        next_node_id,
                        PortType::Priv,
                        true,
                        TIMEOUT_SECS,
                    )?
                };
                next_node_id = next_node_in_the_cluster(next_node_id, &nodes_ids);
            }
        }
        Ok(response)
    }

    /// Maneja una declaración DML.
    fn handle_internal_dml_statement(
        &mut self,
        dml_statement: DmlStatement,
        internal_metadata: (Option<i64>, Option<Byte>),
    ) -> Result<Vec<Byte>> {
        let node_number = match internal_metadata.1 {
            Some(value) => value,
            None => {
                return Err(Error::ServerError(
                    "No se paso la informacion del nodo en la metadata interna".to_string(),
                ))
            }
        };
        match dml_statement {
            DmlStatement::SelectStatement(select) => self.process_select(&select, node_number),
            DmlStatement::InsertStatement(insert) => {
                let timestamp = match internal_metadata.0 {
                    Some(value) => value,
                    None => {
                        return Err(Error::ServerError(
                            "No se paso la informacion del timestamp en la metadata interna"
                                .to_string(),
                        ))
                    }
                };
                self.process_insert(&insert, timestamp, node_number)
            }
            DmlStatement::UpdateStatement(update) => {
                let timestamp = match internal_metadata.0 {
                    Some(value) => value,
                    None => {
                        return Err(Error::ServerError(
                            "No se paso la informacion del timestamp en la metadata interna"
                                .to_string(),
                        ))
                    }
                };
                self.process_update(&update, timestamp, node_number)
            }
            DmlStatement::DeleteStatement(delete) => self.process_delete(&delete, node_number),
            DmlStatement::BatchStatement(_batch) => todo!(),
        }
    }

    fn process_select(&self, select: &Select, node_id: Byte) -> Result<Vec<Byte>> {
        let table = match self.get_table(&select.from.get_name()) {
            Ok(table) => table,
            Err(err) => return Err(err),
        };
        let mut res = DiskHandler::do_select(
            select,
            &self.storage_addr,
            table,
            &self.get_default_keyspace_name()?,
            node_id,
        )?;
        let mut response: Vec<Byte> = Vec::new();
        response.append(&mut Version::ResponseV5.as_bytes());
        response.append(&mut Flag::Default.as_bytes());
        response.append(&mut Stream::new(0).as_bytes());
        response.append(&mut Opcode::Result.as_bytes());
        response.append(&mut Length::new(res.len() as u32).as_bytes());
        response.append(&mut res);
        Ok(response)
    }

    fn process_insert(
        &mut self,
        insert: &Insert,
        timestamp: i64,
        node_number: Byte,
    ) -> Result<Vec<Byte>> {
        let table = match self.get_table(&insert.table.get_name()) {
            Ok(table) => table,
            Err(err) => return Err(err),
        };
        DiskHandler::do_insert(
            insert,
            &self.storage_addr,
            table,
            &self.get_default_keyspace_name()?,
            timestamp,
            node_number,
        )?;
        let partition_value = self.get_partition_value_from_insert(insert, table)?;
        match self.check_if_has_new_partition_value(partition_value, &insert.get_table_name())? {
            Some(new_partition_values) => self
                .tables_and_partitions_keys_values
                .insert(insert.table.get_name().to_string(), new_partition_values),
            None => None,
        };
        Ok(self.create_result_void())
    }

    fn check_if_has_new_partition_value(
        &self,
        partition_value: String,
        table_name: &String,
    ) -> Result<Option<Vec<String>>> {
        let mut partition_values: Vec<String> =
            match self.tables_and_partitions_keys_values.get(table_name) {
                Some(partition_values) => partition_values.clone(),
                None => {
                    return Err(Error::ServerError(format!(
                        "La tabla llamada {} no existe",
                        table_name
                    )))
                }
            };
        if !partition_values.contains(&partition_value) {
            partition_values.push(partition_value.clone());
            return Ok(Some(partition_values));
        };
        Ok(None)
    }

    fn get_partition_value_from_insert(&self, insert: &Insert, table: &Table) -> Result<String> {
        let insert_columns = insert.get_columns_names();
        let insert_column_values = insert.get_values();

        let position = match insert_columns
            .iter()
            .position(|x| x == &table.get_partition_key()[0])
        {
            Some(position) => position,
            None => {
                return Err(Error::SyntaxError(
                    "No se mando la partition key en la query del insert".to_string(),
                ))
            }
        };
        Ok(insert_column_values[position].to_string())
    }

    fn process_update(
        &mut self,
        update: &Update,
        timestamp: i64,
        node_number: Byte,
    ) -> Result<Vec<Byte>> {
        let table = match self.get_table(&update.table_name.get_name()) {
            Ok(table) => table,
            Err(err) => return Err(err),
        };
        DiskHandler::do_update(
            update,
            &self.storage_addr,
            table,
            &self.get_default_keyspace_name()?,
            timestamp,
            node_number,
        )?;
        Ok(self.create_result_void())
    }

    fn handle_statement(
        &mut self,
        statement: Statement,
        request: &[Byte],
        consistency_level: &Consistency,
    ) -> Result<Vec<Byte>> {
        match statement {
            Statement::DdlStatement(ddl_statement) => {
                self.handle_ddl_statement(ddl_statement, request)
            }
            Statement::DmlStatement(dml_statement) => {
                self.handle_dml_statement(dml_statement, request, consistency_level)
            }
            Statement::UdtStatement(_udt_statement) => todo!(),
            Statement::Startup => Err(Error::Invalid(
                "No se deberia haber mandado el startup por este canal".to_string(),
            )),
            Statement::LoginUser(_) => Err(Error::Invalid(
                "No se deberia haber mandado el login por este canal".to_string(),
            )),
        }
    }

    fn handle_ddl_statement(
        &mut self,
        ddl_statement: DdlStatement,
        request: &[Byte],
    ) -> Result<Vec<Byte>> {
        match ddl_statement {
            DdlStatement::UseStatement(keyspace_name) => {
                self.process_use_statement(keyspace_name, request)
            }
            DdlStatement::CreateKeyspaceStatement(create_keyspace) => {
                self.process_create_keyspace_statement(create_keyspace, request)
            }
            DdlStatement::AlterKeyspaceStatement(alter_keyspace) => {
                self.process_alter_statement(alter_keyspace, request)
            }
            DdlStatement::DropKeyspaceStatement(drop_keyspace) => {
                self.process_drop_keyspace_statement(drop_keyspace, request)
            }
            DdlStatement::CreateTableStatement(create_table) => {
                self.process_create_table_statement(create_table, request)
            }
            DdlStatement::AlterTableStatement(_alter_table) => {
                todo!()
            }
            DdlStatement::DropTableStatement(_drop_table) => {
                todo!()
            }
            DdlStatement::TruncateStatement(_truncate) => {
                todo!()
            }
        }
    }

    fn handle_dml_statement(
        &mut self,
        dml_statement: DmlStatement,
        request: &[Byte],
        consistency_level: &Consistency,
    ) -> Result<Vec<Byte>> {
        match dml_statement {
            DmlStatement::SelectStatement(select) => {
                self.select_with_other_nodes(select, request, consistency_level)
            }
            DmlStatement::InsertStatement(insert) => {
                self.insert_with_other_nodes(insert, request, consistency_level)
            }
            DmlStatement::UpdateStatement(update) => {
                self.update_with_other_nodes(update, request, consistency_level)
            }
            DmlStatement::DeleteStatement(delete) => {
                self.delete_with_other_nodes(delete, request, consistency_level)
            }
            DmlStatement::BatchStatement(_batch) => todo!(),
        }
    }

    fn insert_with_other_nodes(
        &mut self,
        insert: Insert,
        request: &[Byte],
        consistency_level: &Consistency,
    ) -> Result<Vec<Byte>> {
        let timestamp = Utc::now().timestamp();
        let table_name: String = insert.table.get_name();
        // let partitions_keys_to_nodes = self.get_partition_keys_values(&table_name)?.clone();
        let mut response: Vec<Byte> = Vec::new();
        let partition_key_value = self
            .get_partition_key_value_from_insert_statement(&insert, self.get_table(&table_name)?)?;
        let node_id = self.select_node(&partition_key_value);
        let replication_factor_quantity = self.get_replicas_from_table_name(&table_name)?;
        let consistency_number = consistency_level.as_usize(replication_factor_quantity as usize);
        let mut consistency_counter = 0;
        let mut wait_response = true;

        let nodes_ids = Self::get_nodes_ids();
        let mut node_to_replicate = node_id;
        for i in 0..N_NODES {
            if (i as u32) < replication_factor_quantity {
                response = if node_to_replicate == self.id {
                    self.process_insert(&insert, timestamp, node_id)?
                } else {
                    let request_with_metadata = add_metadata_to_internal_request_of_any_kind(
                        SvAction::InternalQuery(request.to_vec()).as_bytes(),
                        Some(timestamp),
                        Some(node_id),
                    );
                    self.send_message_and_wait_response_with_timeout(
                        request_with_metadata,
                        node_to_replicate,
                        PortType::Priv,
                        wait_response,
                        TIMEOUT_SECS,
                    )?
                }
            } else if node_to_replicate == self.id {
                let table = self.get_table(&table_name)?;
                let partition_value =
                    self.get_partition_key_value_from_insert_statement(&insert, table)?;
                match self.check_if_has_new_partition_value(
                    partition_value,
                    &table.get_name().to_string(),
                )? {
                    Some(new_partition_values) => self
                        .tables_and_partitions_keys_values
                        .insert(insert.table.get_name().to_string(), new_partition_values),
                    None => None,
                };
            } else {
                let partition_value =
                    self.get_partition_value_from_insert(&insert, self.get_table(&table_name)?)?;
                let request_with_metadata = add_metadata_to_internal_request_of_any_kind(
                    SvAction::AddPartitionValueToMetadata(table_name.clone(), partition_value)
                        .as_bytes(),
                    None,
                    None,
                );
                self.send_message_and_wait_response_with_timeout(
                    request_with_metadata,
                    node_to_replicate,
                    PortType::Priv,
                    false,
                    TIMEOUT_SECS,
                )?;
            };
            node_to_replicate = next_node_in_the_cluster(node_to_replicate, &nodes_ids);

            if consistency_counter >= consistency_number {
                wait_response = false;
            } else if verify_succesful_response(&response) {
                consistency_counter += 1;
            }
        }

        if consistency_counter < consistency_number {
            Err(Error::ServerError(format!(
                "No se pudo cumplir con el nivel de consistencia {}, solo se logró con {} de {}",
                consistency_level, consistency_counter, consistency_number,
            )))
        } else {
            Ok(response)
        }
    }

    /// Revisa si hay metadata extra necesaria para la query pedida
    fn read_metadata_from_internal_request(
        &self,
        internal_metadata: Vec<Byte>,
    ) -> (Option<i64>, Option<Byte>) {
        if internal_metadata.len() == 9 {
            let bytes: [u8; 8] = match internal_metadata[0..8].try_into() {
                Ok(value) => value,
                Err(_err) => [5, 5, 5, 5, 5, 5, 5, 5], // nunca pasa
            };
            let timestamp = i64::from_be_bytes(bytes);
            let node_id = internal_metadata[8];
            return (Some(timestamp), Some(node_id));
        } else if internal_metadata.len() == 8 {
            let bytes: [u8; 8] = match internal_metadata[0..8].try_into() {
                Ok(value) => value,
                Err(_err) => [5, 5, 5, 5, 5, 5, 5, 5], // nunca pasa
            };
            let timestamp = i64::from_be_bytes(bytes);
            return (Some(timestamp), None);
        } else if internal_metadata.len() == 1 {
            let node_id = internal_metadata[0];
            return (None, Some(node_id));
        }
        (None, None)
    }

    fn get_partition_key_value_from_insert_statement(
        &self,
        insert: &Insert,
        table: &Table,
    ) -> Result<String> {
        let insert_columns = insert.get_columns_names();
        let position = match insert_columns
            .iter()
            .position(|col| col == &table.get_partition_key()[0])
        {
            Some(position) => position,
            None => {
                return Err(Error::SyntaxError(
                    "The partition key column must be in the request".to_string(),
                ))
            }
        };
        match insert.get_values().get(position) {
            Some(partition_value) => Ok(partition_value.to_string()),
            None => Err(Error::SyntaxError(
                "The partition key column must be in the request".to_string(),
            )),
        }
    }

    fn update_with_other_nodes(
        &mut self,
        update: Update,
        request: &[Byte],
        consistency_level: &Consistency,
    ) -> Result<Vec<Byte>> {
        let timestamp = Utc::now().timestamp();
        let table_name = update.table_name.get_name();
        let partitions_keys_to_nodes = self.get_partition_keys_values(&table_name)?.clone();
        let mut consulted_nodes: Vec<String> = Vec::new();
        let consistency_number = consistency_level.as_usize(N_NODES as usize);
        let mut consistency_counter = 0;
        let mut wait_response = true;
        for partition_key_value in partitions_keys_to_nodes {
            let node_id = self.select_node(&partition_key_value);
            if !consulted_nodes.contains(&partition_key_value) {
                let current_response = if node_id == self.id {
                    self.process_update(&update, timestamp, self.id)?
                } else {
                    let request_with_metadata = add_metadata_to_internal_request_of_any_kind(
                        SvAction::InternalQuery(request.to_vec()).as_bytes(),
                        Some(timestamp),
                        Some(node_id),
                    );
                    self.send_message_and_wait_response_with_timeout(
                        request_with_metadata,
                        node_id,
                        PortType::Priv,
                        wait_response,
                        TIMEOUT_SECS,
                    )?
                };

                consulted_nodes.push(partition_key_value.clone());
                let replication_factor = self.get_replicas_from_table_name(&table_name)?;
                self.replicate_update_in_other_nodes(
                    replication_factor,
                    node_id,
                    request,
                    &update,
                    timestamp,
                )?;

                if consistency_counter >= consistency_number {
                    wait_response = false;
                } else if verify_succesful_response(&current_response) {
                    consistency_counter += 1;
                }
            }
        }

        if consistency_counter < consistency_number {
            Err(Error::ServerError(format!(
                "No se pudo cumplir con el nivel de consistencia {}, solo se logró con {} de {}",
                consistency_level, consistency_counter, consistency_number,
            )))
        } else {
            Ok(self.create_result_void())
        }
    }

    fn replicate_update_in_other_nodes(
        &mut self,
        replication_factor: u32,
        node_id: Byte,
        request: &[Byte],
        update: &Update,
        timestamp: i64,
    ) -> Result<()> {
        let nodes_ids = Self::get_nodes_ids();
        let mut node_to_replicate = node_id;
        for _ in 1..replication_factor {
            if node_to_replicate == self.id {
                self.process_update(update, timestamp, node_id)?;
            } else {
                let request_with_metadata = add_metadata_to_internal_request_of_any_kind(
                    SvAction::InternalQuery(request.to_vec()).as_bytes(),
                    Some(timestamp),
                    Some(node_id),
                );
                let replica_response = self.send_message_and_wait_response_with_timeout(
                    request_with_metadata,
                    node_to_replicate,
                    PortType::Priv,
                    true,
                    TIMEOUT_SECS,
                )?;
                match Opcode::try_from(replica_response[4])? {
                    Opcode::RequestError => {
                        return Err(Error::try_from(replica_response[9..].to_vec())?)
                    }
                    Opcode::Result => (),
                    _ => {
                        return Err(Error::ServerError(
                            "Nodo de réplica manda opcode inesperado".to_string(),
                        ))
                    }
                }
            }
            node_to_replicate = next_node_in_the_cluster(node_to_replicate, &nodes_ids);

            // if consistency_counter >= consistency_number {
            //     wait_response = false;
            // } else if verify_succesful_response(&current_response) {
            //     consistency_counter += 1;
            // }
        }
        Ok(())
    }

    fn select_with_other_nodes(
        &mut self,
        select: Select,
        request: &[Byte],
        consistency_level: &Consistency,
    ) -> Result<Vec<Byte>> {
        let table_name = select.from.get_name();
        let mut results_from_another_nodes: Vec<Byte> = Vec::new();
        let partitions_keys_to_nodes = self.get_partition_keys_values(&table_name)?.clone(); // Tuve que agregar un clone para que no me tire error de referencia mutable e inmutable al mismo tiempo
        let mut consulted_nodes: Vec<Byte> = Vec::new();
        let replication_factor_quantity = self.get_replicas_from_table_name(&table_name)?;
        let consistency_number = consistency_level.as_usize(replication_factor_quantity as usize);
        for partition_key_value in partitions_keys_to_nodes {
            let node_id = self.select_node(&partition_key_value);
            if !consulted_nodes.contains(&node_id) {
                let wait_response = true;
                let mut read_repair_executed = false;
                let mut consistency_counter = 0;
                let mut responsive_replica = node_id;
                let mut replicas_asked = 0;

                let mut actual_result = self.decide_how_to_request_internal_query_select(
                    node_id,
                    (&select, request),
                    wait_response,
                    &mut responsive_replica,
                    &mut replicas_asked,
                    replication_factor_quantity,
                )?;
                consistency_counter += 1;
                match self.consult_replica_nodes(
                    (node_id, replicas_asked),
                    (request, &table_name),
                    &mut consistency_counter,
                    consistency_number,
                    (responsive_replica, &actual_result),
                    replication_factor_quantity,
                ) {
                    Ok(rr_executed) => {
                        // Este chequeo es porque si ya es true, no queremos que vuelva a ser false
                        // Nos importa si se ejecutó al menos una vez
                        if !read_repair_executed {
                            read_repair_executed = rr_executed;
                        }
                    }
                    Err(err) => return Err(Error::ServerError(format!(
                        "No se pudo cumplir con el nivel de consistencia {}, solo se logró con {} de {}: {}",
                        consistency_level, consistency_counter, consistency_number, err,
                    ))),
                }
                // Una vez que todo fue reparado, queremos reenviar la query para obtener el resultado
                // pero ahora con las tablas reparadas.
                if read_repair_executed {
                    actual_result = self.decide_how_to_request_internal_query_select(
                        node_id,
                        (&select, request),
                        wait_response,
                        &mut responsive_replica,
                        &mut replicas_asked,
                        replication_factor_quantity,
                    )?;
                };
                // if actual_result[4] == 0 {
                //     let a: Error = Err(Error::try_from(actual_result[9..].to_vec())?)?;
                //     println!("El error es {:?}", a)
                // }
                self.handle_result_from_node(
                    &mut results_from_another_nodes,
                    &actual_result,
                    &select,
                )?;
                consulted_nodes.push(node_id);
            }
        }
        Ok(results_from_another_nodes)
    }

    fn decide_how_to_request_internal_query_select(
        &mut self,
        node_id: NodeId,
        select_and_request: (&Select, &[Byte]),
        wait_response: bool,
        responsive_replica: &mut NodeId,
        replicas_asked: &mut usize,
        replication_factor_quantity: u32,
    ) -> Result<Vec<Byte>> {
        let (select, request) = select_and_request;

        let actual_result = if node_id == self.id {
            self.process_select(select, node_id)?
        } else {
            let request_with_metadata = add_metadata_to_internal_request_of_any_kind(
                SvAction::InternalQuery(request.to_vec()).as_bytes(),
                None,
                Some(node_id),
            );
            let mut result: Vec<u8> = Vec::new();
            *responsive_replica = node_id;
            *replicas_asked = 0;
            if self.neighbour_is_responsive(node_id) {
                result = self
                    .send_message_and_wait_response_with_timeout(
                        request_with_metadata,
                        node_id,
                        PortType::Priv,
                        wait_response,
                        TIMEOUT_SECS,
                    )
                    .unwrap_or_default()
            }
            *replicas_asked += 1;

            // Si hubo error al enviar el mensaje, se asume que el vecino está apagado,
            // entonces se intenta con las replicas
            if result.is_empty() {
                self.acknowledge_offline_neighbour(node_id);
                let nodes_ids = Self::get_nodes_ids();
                let mut node_replica = next_node_in_the_cluster(node_id, &nodes_ids);
                for _ in 1..replication_factor_quantity {
                    if self.neighbour_is_responsive(node_replica) {
                        let request_with_metadata = add_metadata_to_internal_request_of_any_kind(
                            SvAction::InternalQuery(request.to_vec()).as_bytes(),
                            None,
                            Some(node_id),
                        );
                        let replica_response = self
                            .send_message_and_wait_response_with_timeout(
                                request_with_metadata,
                                node_replica,
                                PortType::Priv,
                                wait_response,
                                TIMEOUT_SECS,
                            )
                            .unwrap_or_default();
                        *replicas_asked += 1;

                        if replica_response.is_empty() {
                            self.acknowledge_offline_neighbour(node_replica);
                        } else {
                            result = replica_response;
                            *responsive_replica = node_replica;
                            break;
                        }
                    } else {
                        *replicas_asked += 1;
                    }
                    node_replica = next_node_in_the_cluster(node_replica, &nodes_ids);
                }
            }
            result
        };
        Ok(actual_result)
    }

    /// Revisa si se cumple el _Consistency Level_ y además si es necesario ejecutar _read-repair_, si es el caso, lo ejecuta.
    ///
    /// Devuelve un booleano indicando si _read-repair_ fue ejecutado o no.
    fn consult_replica_nodes(
        &mut self,
        id_and_replicas_asked: (NodeId, usize),
        request_and_table_name: (&[Byte], &str),
        consistency_counter: &mut usize,
        consistency_number: usize,
        first_responsive_id_and_response: (NodeId, &[Byte]),
        replication_factor_quantity: u32,
    ) -> Result<bool> {
        if consistency_number == 1 {
            return Ok(false);
        }
        let mut exec_read_repair = false;
        let (node_id, replicas_asked) = id_and_replicas_asked;
        let (request, table_name) = request_and_table_name;
        let (responsive_replica, response_from_first_responsive_replica) =
            first_responsive_id_and_response;

        let first_hashed_value = hash_value(response_from_first_responsive_replica);
        let mut responses: Vec<Vec<Byte>> = Vec::new();
        let nodes_ids = Self::get_nodes_ids();
        let mut node_to_consult = next_node_in_the_cluster(responsive_replica, &nodes_ids);
        for _ in (replicas_asked as u32)..replication_factor_quantity {
            let opcode_with_hashed_value = self
                .decide_how_to_request_the_digest_read_request(node_to_consult, request, node_id)
                .unwrap_or_default();
            if opcode_with_hashed_value.is_empty() {
                node_to_consult = next_node_in_the_cluster(node_to_consult, &nodes_ids);
                continue;
            }
            let res_hashed_value = self.get_digest_read_request_value(&opcode_with_hashed_value)?;
            check_consistency_of_the_responses(
                opcode_with_hashed_value,
                first_hashed_value,
                res_hashed_value,
                consistency_counter,
                &mut responses,
            )?;
            if *consistency_counter >= consistency_number {
                break;
            }
            node_to_consult = next_node_in_the_cluster(node_to_consult, &nodes_ids);
        }
        check_if_read_repair_is_neccesary(
            consistency_counter,
            consistency_number,
            &mut exec_read_repair,
            responses,
            first_hashed_value,
        );
        if exec_read_repair && self.neighbour_is_responsive(node_id) {
            return self.exec_read_repair(node_id, request, consistency_number, table_name);
        };
        Ok(false)
    }

    fn decide_how_to_request_the_digest_read_request(
        &mut self,
        node_to_consult: u8,
        request: &[u8],
        node_id: u8,
    ) -> Result<Vec<u8>> {
        let opcode_with_hashed_value = if node_to_consult == self.id {
            let internal_request =
                add_metadata_to_internal_request_of_any_kind(request.to_vec(), None, Some(node_id));
            let res = self.handle_request(&internal_request, true, true);
            let mut res_with_opcode;
            if verify_succesful_response(&res) {
                res_with_opcode = Opcode::Result.as_bytes();
                res_with_opcode.extend_from_slice(&hash_value(&res).to_be_bytes());
            } else {
                res_with_opcode = Opcode::RequestError.as_bytes();
                res_with_opcode.extend_from_slice(&res);
            }
            res_with_opcode
        } else {
            let request_with_metadata = add_metadata_to_internal_request_of_any_kind(
                SvAction::DigestReadRequest(request.to_vec()).as_bytes(),
                None,
                Some(node_id),
            );
            self.send_message_and_wait_response_with_timeout(
                request_with_metadata,
                node_to_consult,
                PortType::Priv,
                true,
                TIMEOUT_SECS,
            )?
        };
        Ok(opcode_with_hashed_value)
    }

    fn exec_read_repair(
        &self,
        node_id: u8,
        request: &[Byte],
        consistency_number: usize,
        table_name: &str,
    ) -> Result<bool> {
        let mut ids_and_rows: Vec<(NodeId, Vec<Vec<String>>)> = vec![];
        let mut req_with_node_replica = request[9..].to_vec();
        req_with_node_replica.push(node_id);
        let nodes_ids = Self::get_nodes_ids();
        let mut node_to_consult = node_id;
        for _ in 0..consistency_number {
            let res = if node_to_consult == self.id {
                self.exec_direct_read_request(req_with_node_replica.clone())?
            } else {
                let extern_response = self.send_message_and_wait_response_with_timeout(
                    SvAction::DirectReadRequest(req_with_node_replica.clone()).as_bytes(),
                    node_to_consult,
                    PortType::Priv,
                    true,
                    TIMEOUT_SECS,
                )?;
                create_utf8_string_from_bytes(extern_response)?
            };
            add_rows_with_his_node(res, &mut ids_and_rows, node_to_consult);
            node_to_consult = next_node_in_the_cluster(node_to_consult, &nodes_ids);
        }
        let rows_as_string = get_most_recent_rows_as_string(ids_and_rows);
        let mut node_to_repair = node_id;
        for _ in 0..consistency_number {
            if node_to_repair == self.id {
                let table = self.get_table(table_name)?;
                DiskHandler::repair_rows(
                    &self.storage_addr,
                    table_name,
                    table.get_keyspace(),
                    &self.default_keyspace_name,
                    node_to_repair,
                    &rows_as_string,
                )?;
            } else {
                let sv_action = SvAction::RepairRows(
                    table_name.to_string(),
                    node_id,
                    rows_as_string.as_bytes().to_vec(),
                )
                .as_bytes();
                self.send_message_and_wait_response_with_timeout(
                    sv_action,
                    node_to_repair,
                    PortType::Priv,
                    false,
                    TIMEOUT_SECS,
                )?;
            };
            node_to_repair = next_node_in_the_cluster(node_to_repair, &nodes_ids);
        }
        Ok(true)
    }

    fn process_delete(&mut self, delete: &Delete, node_number: Byte) -> Result<Vec<Byte>> {
        let table = match self.get_table(&delete.from.get_name()) {
            Ok(table) => table,
            Err(err) => return Err(err),
        };

        DiskHandler::do_delete(
            delete,
            &self.storage_addr,
            table,
            &self.get_default_keyspace_name()?,
            node_number,
        )?;

        Ok(self.create_result_void())
    }

    fn delete_with_other_nodes(
        &mut self,
        delete: Delete,
        request: &[Byte],
        consistency_level: &Consistency,
    ) -> Result<Vec<Byte>> {
        let table_name = delete.from.get_name();
        let partitions_keys_to_nodes = self.get_partition_keys_values(&table_name)?.clone();
        let mut consulted_nodes: Vec<String> = Vec::new();
        let consistency_number = consistency_level.as_usize(N_NODES as usize);
        for partition_key_value in partitions_keys_to_nodes {
            let node_id = self.select_node(&partition_key_value);
            if !consulted_nodes.contains(&partition_key_value) {
                consulted_nodes.push(partition_key_value.clone());
                let replication_factor = self.get_replicas_from_table_name(&table_name)?;
                self.replicate_delete_in_other_nodes(
                    replication_factor,
                    node_id,
                    request,
                    &delete,
                    consistency_number,
                )?;
            }
        }
        Ok(self.create_result_void())
    }

    // Función auxiliar para replicar el delete en otros nodos
    fn replicate_delete_in_other_nodes(
        &mut self,
        replication_factor: u32,
        node_id: Byte,
        request: &[Byte],
        delete: &Delete,
        consistency_number: usize,
    ) -> Result<()> {
        let mut consistency_counter = 0;
        let mut wait_response = true;
        let nodes_ids = Self::get_nodes_ids();
        let mut node_to_replicate = node_id;
        for _ in 0..replication_factor {
            let current_response = if node_to_replicate == self.id {
                self.process_delete(delete, node_id)?
            } else {
                let request_with_metadata = add_metadata_to_internal_request_of_any_kind(
                    SvAction::InternalQuery(request.to_vec()).as_bytes(),
                    None,
                    Some(node_id),
                );
                self.send_message_and_wait_response_with_timeout(
                    request_with_metadata,
                    node_to_replicate,
                    PortType::Priv,
                    wait_response,
                    TIMEOUT_SECS,
                )?
            };
            if consistency_counter >= consistency_number {
                wait_response = false;
            } else if verify_succesful_response(&current_response) {
                consistency_counter += 1;
            }
            node_to_replicate = next_node_in_the_cluster(node_to_replicate, &nodes_ids);
        }
        if consistency_counter < consistency_number {
            return Err(Error::ServerError(format!(
                "No se pudo cumplir con el nivel de consistencia, solo se logró con {} de {}",
                consistency_counter, consistency_number,
            )));
        };
        Ok(())
    }

    fn get_partition_keys_values(&self, table_name: &String) -> Result<&Vec<String>> {
        match self.tables_and_partitions_keys_values.get(table_name) {
            Some(partitions_keys_to_nodes) => Ok(partitions_keys_to_nodes),
            None => Err(Error::ServerError(
                "La tabla indicada no existe".to_string(),
            )),
        }
    }

    fn get_replicas_from_table_name(&self, table_name: &str) -> Result<u32> {
        let keyspace = self.get_keyspace(table_name)?;
        match keyspace.simple_replicas() {
            Some(replication_factor) => Ok(replication_factor),
            None => Err(Error::ServerError("No es una simple strategy".to_string())),
        }
    }

    fn handle_result_from_node(
        &self,
        results_from_another_nodes: &mut Vec<Byte>,
        result_from_actual_node: &[Byte],
        _select: &Select,
    ) -> Result<()> {
        let mut res = result_from_actual_node.to_vec();
        if res.is_empty() {
            return Ok(());
        }
        if results_from_another_nodes.is_empty() {
            results_from_another_nodes.append(&mut res);
            return Ok(());
        }
        let total_length_until_end_of_metadata = self.get_columns_metadata_length(&res);
        let total_lenght_until_rows_content = total_length_until_end_of_metadata + 4;
        let mut quantity_rows = self.get_quantity_of_rows(
            results_from_another_nodes,
            total_length_until_end_of_metadata,
        );
        let new_quantity_rows =
            self.get_quantity_of_rows(result_from_actual_node, total_length_until_end_of_metadata);
        quantity_rows += new_quantity_rows;
        results_from_another_nodes
            [total_length_until_end_of_metadata..total_lenght_until_rows_content]
            .copy_from_slice(&quantity_rows.to_be_bytes());

        let mut new_res = result_from_actual_node[total_lenght_until_rows_content..].to_vec();
        results_from_another_nodes.append(&mut new_res);

        let final_length = (results_from_another_nodes.len() as u32) - 9;
        results_from_another_nodes[5..9].copy_from_slice(&final_length.to_be_bytes());

        /*No funciona, las filas no son un string largo, el formato es [largo del string][string],
        entonces si intentas parsear todo como si fuese un string te va a devolver cualquier cosa

        let mut new_ordered_res_bytes = self.get_ordered_new_res_bytes(
            results_from_another_nodes,
            total_length_until_end_of_metadata,
            select,
        )?;

        le agrego el body de las filas a las que ya tenia
        results_from_another_nodes.truncate(total_length_until_end_of_metadata);
        results_from_another_nodes.append(&mut new_ordered_res_bytes);*/

        /*Esta comprobacion podriamos usarla en handle_result_from_node:

        match Opcode::try_from(res[4])? {
            Opcode::RequestError => return Err(Error::try_from(res[9..].to_vec())?),
            Opcode::Result => self.handle_result_from_node(
                &mut results_from_another_nodes,
                res,
                &select,
            )?,
            _ => {
                return Err(Error::ServerError(
                    "Nodo manda opcode inesperado".to_string(),
                ))
            }
        };*/

        Ok(())
    }

    fn get_quantity_of_rows(
        &self,
        results_from_another_nodes: &[Byte],
        rows_quantity_position: usize,
    ) -> i32 {
        let new_quantity_rows =
            &results_from_another_nodes[rows_quantity_position..(rows_quantity_position + 4)];
        i32::from_be_bytes([
            new_quantity_rows[0],
            new_quantity_rows[1],
            new_quantity_rows[2],
            new_quantity_rows[3],
        ])
    }

    fn get_columns_metadata_length(&self, results_from_another_nodes: &[Byte]) -> usize {
        let mut total_length_from_metadata: usize = 21;
        // el 13 al 17 son flags
        let column_quantity = &results_from_another_nodes[17..21];
        let column_quantity = i32::from_be_bytes([
            column_quantity[0],
            column_quantity[1],
            column_quantity[2],
            column_quantity[3],
        ]);
        for _ in 0..column_quantity {
            let name_length = &results_from_another_nodes
                [total_length_from_metadata..(total_length_from_metadata + 2)]; // Consigo el largo del [String]
            let name_length = u16::from_be_bytes([name_length[0], name_length[1]]); // Lo casteo para sumarlo al total
            total_length_from_metadata += (name_length as usize) + 2 + 2; // Esto es [String] + [Option]
        }
        total_length_from_metadata
    }

    fn _get_ordered_new_res_bytes(
        &self,
        results_from_another_nodes: &[Byte],
        total_length_from_metadata: usize,
        select: &Select,
    ) -> Result<Vec<Byte>> {
        let table_name = select.from.get_name();
        let table = self.get_table(&table_name)?;

        let result_string =
            String::from_utf8(results_from_another_nodes[total_length_from_metadata..].to_vec())
                .map_err(|e| Error::ServerError(e.to_string()))?;

        let rows: Vec<&str> = result_string.split("\n").collect();
        let mut splitted_rows: Vec<Vec<String>> = rows
            .iter()
            .map(|r| r.split(",").map(|s| s.to_string()).collect())
            .collect();
        if let Some(order_by) = &select.options.order_by {
            order_by.order(&mut splitted_rows, &table.get_columns_names());
        }

        let new_ordered_res = splitted_rows
            .iter()
            .map(|r| r.join(","))
            .collect::<Vec<String>>()
            .join("\n");

        Ok(new_ordered_res.as_bytes().to_vec())
    }

    fn get_quantity_of_replicas_from_keyspace(&self, keyspace: &Keyspace) -> Result<u32> {
        let replicas = match keyspace.simple_replicas() {
            Some(value) => value,
            None => {
                return Err(Error::ServerError(
                    "No se usa una estrategia de replicacion simple".to_string(),
                ))
            }
        };
        Ok(replicas)
    }

    fn get_digest_read_request_value(&self, opcode_with_hashed_value: &[Byte]) -> Result<u64> {
        if opcode_with_hashed_value.len() != 9 {
            // OpCode + i64
            return Err(Error::ServerError(
                "Se esperaba un vec de largo 9".to_string(),
            ));
        }
        let array = match opcode_with_hashed_value[1..9].try_into().ok() {
            Some(value) => value,
            None => {
                return Err(Error::ServerError(
                    "No se pudo transformar el vector a i64".to_string(),
                ))
            }
        };
        let res_hashed_value = u64::from_be_bytes(array);
        Ok(res_hashed_value)
    }

    fn configure_tls() -> Result<Arc<ServerConfig>> {
        let cert_file = "cert.pem";
        let private_key_file = "custom.key";
        let certs: Vec<CertificateDer<'_>> = CertificateDer::pem_file_iter(cert_file)
            .unwrap()
            .map(|cert| cert.unwrap())
            .collect();
        let private_key = PrivateKeyDer::from_pem_file(private_key_file).unwrap();
        let config = match ServerConfig::builder()
            .with_no_client_auth()
            .with_single_cert(certs, private_key)
        {
            Ok(value) => value,
            Err(_err) => {
                return Err(Error::ServerError(
                    "No se pudo buildear la configuracion tls".to_string(),
                ))
            }
        };
        Ok(Arc::new(config))
    }

    fn bind_with_socket(socket: SocketAddr) -> Result<TcpListener> {
        match TcpListener::bind(socket) {
            Ok(tcp_listener) => Ok(tcp_listener),
            Err(_) => Err(Error::ServerError(format!(
                "No se pudo bindear a la dirección '{}'",
                socket
            ))),
        }
    }

    fn tcp_stream_error(
        port_type: &PortType,
        socket: &SocketAddr,
        addr_loader: &AddrLoader,
    ) -> Result<()> {
        let falla = match port_type {
            PortType::Cli => "cliente",
            PortType::Priv => "nodo o estructura interna",
        };
        println!(
            "Un {} no pudo conectarse al nodo con ID {}",
            falla,
            addr_loader.get_id(&socket.ip())?,
        );
        Err(Error::ServerError(format!(
            "Un {} no pudo conectarse al nodo con ID {}",
            falla,
            addr_loader.get_id(&socket.ip())?,
        )))
    }

    fn clone_tcp_stream(tcp_stream: &TcpStream) -> Result<TcpStream> {
        match tcp_stream.try_clone() {
            Ok(cloned) => Ok(cloned),
            Err(err) => Err(Error::ServerError(format!(
                "No se pudo clonar el stream:\n\n{}",
                err
            ))),
        }
    }

    // fn write_bytes_in_buffer(
    //     bufreader: &mut BufReader<rustls::Stream<'_, ServerConnection, TcpStream>>,
    // ) -> Result<Vec<Byte>> {
    //     match bufreader.fill_buf() {
    //         Ok(recv) => Ok(recv.to_vec()),
    //         Err(err) => Err(Error::ServerError(format!(
    //             "No se pudo escribir los bytes:\n\n{}",
    //             err
    //         ))),
    //     }
    // }

    fn match_kind_of_conection_mode<S>(&mut self, bytes: Vec<Byte>, mut stream: S, is_logged: bool) -> Result<Vec<Byte>>
    where
        S: Read + Write,
    {
        match self.mode() {
            ConnectionMode::Echo => {
                let printable_bytes = bytes
                    .iter()
                    .map(|b| format!("{:#X}", b))
                    .collect::<Vec<String>>();
                println!("[{} - ECHO] {}", self.id, printable_bytes.join(" "));
                if let Err(err) = stream.write_all(&bytes) {
                    println!("Error al escribir en el TCPStream:\n\n{}", err);
                }
                if let Err(err) = stream.flush() {
                    println!("Error haciendo flush desde el nodo:\n\n{}", err);
                }
            }
            ConnectionMode::Parsing => {
                let res = self.handle_request(&bytes[..], false, is_logged);
                let _ = stream.write_all(&res[..]);
                if let Err(err) = stream.flush() {
                    println!("Error haciendo flush desde el nodo:\n\n{}", err);
                }
                return Ok(res)
            }
        }
        Ok(vec![])
    }

    fn listen_single_client(
        config: Arc<ServerConfig>,
        tcp_stream: TcpStream,
        arc_exit: Arc<Mutex<bool>>,
        node: Arc<Mutex<Node>>,
    ) -> Result<()> {
        let mut server_conn = match ServerConnection::new(config) {
            Ok(conn) => conn,
            Err(_) => {
                return Err(Error::ServerError(
                    "Error al crear la conexión TLS".to_string(),
                ));
            }
        };
        let mut buffered_stream = Node::clone_tcp_stream(&tcp_stream)?;
        let mut tls_stream: rustls::Stream<'_, ServerConnection, TcpStream> =
            rustls::Stream::new(&mut server_conn, &mut buffered_stream);
        let tls = &mut tls_stream;
        let mut is_logged = false;
        loop {
            let mut buffer = [0u8; 2048];
            match tls.read(&mut buffer) {
                Ok(value) => value,
                Err(_err) => {
                    return Err(Error::ServerError("No se pudo leer el stream".to_string()))
                }
            };
            if Self::is_exit(&buffer[..]) {
                match arc_exit.lock() {
                    Ok(mut locked_in) => *locked_in = true,
                    Err(poison_err) => {
                        println!("Error de lock envenenado:\n\n{}", poison_err);
                    }
                }
                break;
            }
            match node.lock() {
                Ok(mut locked_in) => {
                    let res = locked_in.process_stream(tls, buffer.to_vec(), is_logged)?;
                    if res.len() >= 9 && res[4] == Opcode::AuthSuccess.as_bytes()[0]{
                        is_logged = true;
                    }
                }
                Err(poison_err) => {
                    println!("Error de lock envenenado:\n\n{}", poison_err);
                }
            }
        }
        Ok(())
    }

    /// Espera a que terminen todos los handlers.
    ///
    /// Esto idealmente sólo debería llamarse una vez, ya que consume los handlers y además
    /// bloquea el hilo actual.
    fn wait(mut handlers: Vec<Option<NodeHandle>>) {
        // long live the option dance
        for handler_opt in &mut handlers {
            if let Some(handler) = handler_opt.take() {
                if handler.join().is_err() {
                    // Un hilo caído NO debería interrumpir el dropping de los demás
                    println!("Ocurrió un error mientras se esperaba a que termine un hilo hijo.");
                }
            }
        }
    }

//     fn check_if_response_is_error(&self, res: &[Byte]) -> Result<Vec<Byte>>{
//         match Opcode::try_from(res[4])? {
//             Opcode::RequestError => return Err(Error::try_from(res[9..].to_vec())?),
//             Opcode::Result => self.handle_result_from_node(
//                 &mut results_from_another_nodes,
//                 res,
//                 &select,
//             )?,
//             _ => {
//                 return Err(Error::ServerError(
//                     "Nodo manda opcode inesperado".to_string(),
//                 ))
//             }
//         };
//     }
}

fn wrap_header(mut response: Vec<Byte>, is_internal_request: bool, header: Headers) -> Vec<Byte> {
    if !is_internal_request {
        let ver = Version::ResponseV5.as_bytes();
        let stream = header.stream.as_bytes();
        response.splice(0..1, ver);
        response.splice(2..4, stream);
    }
    response
}

fn make_error_response(err: Error) -> Vec<Byte> {
    let mut response: Vec<Byte> = Vec::new();
    let mut bytes_err = err.as_bytes();
    response.append(&mut Version::ResponseV5.as_bytes());
    response.append(&mut Flag::Default.as_bytes());
    response.append(&mut Stream::new(0).as_bytes());
    response.append(&mut Opcode::RequestError.as_bytes());
    response.append(&mut Length::new(bytes_err.len() as u32).as_bytes());
    response.append(&mut bytes_err);
    response
}

fn check_consistency_of_the_responses(
    opcode_with_hashed_value: Vec<u8>,
    first_hashed_value: u64,
    res_hashed_value: u64,
    consistency_counter: &mut usize,
    responses: &mut Vec<Vec<u8>>,
) -> Result<()> {
    if Opcode::try_from(opcode_with_hashed_value[0])? == Opcode::Result
        && first_hashed_value == res_hashed_value
    {
        *consistency_counter += 1;
        responses.push(opcode_with_hashed_value[1..].to_vec());
    };
    Ok(())
}

fn check_if_read_repair_is_neccesary(
    consistency_counter: &mut usize,
    consistency_number: usize,
    exec_read_repair: &mut bool,
    responses: Vec<Vec<u8>>,
    first_hashed_value: u64,
) {
    if *consistency_counter < consistency_number {
        *exec_read_repair = true
    }

    for hashed_value_vec in responses {
        if hashed_value_vec.len() < 8 {
            *exec_read_repair = true;
        }
        let mut array = [0u8; 8]; // 8 es el len del hashed_value
        array.copy_from_slice(&hashed_value_vec[0..8]);
        let hashed_value_of_response = u64::from_be_bytes(array);
        if first_hashed_value != hashed_value_of_response {
            *exec_read_repair = true;
        }
    }
}

fn add_rows_with_his_node(
    res: String,
    ids_and_rows: &mut Vec<(u8, Vec<Vec<String>>)>,
    node_to_consult: u8,
) {
    let rows: Vec<Vec<String>> = res
        .split("\n")
        .map(|row| row.split(",").map(|col| col.to_string()).collect())
        .collect();
    ids_and_rows.push((node_to_consult, rows));
}

fn create_utf8_string_from_bytes(extern_response: Vec<u8>) -> Result<String> {
    Ok(match String::from_utf8(extern_response) {
        Ok(value) => value,
        Err(_err) => {
            return Err(Error::ServerError(
                "Error al castear de vector a string".to_string(),
            ))
        }
    })
}

fn get_most_recent_rows_as_string(ids_and_rows: Vec<(u8, Vec<Vec<String>>)>) -> String {
    let mut most_recent_timestamps: Vec<(usize, String)> = Vec::new();
    let mut newer_rows: Vec<Vec<String>> = Vec::new();

    for (i, (_node, rows)) in ids_and_rows.iter().enumerate() {
        for (j, row) in rows.iter().enumerate() {
            if most_recent_timestamps.len() <= j {
                most_recent_timestamps.push((i, row[row.len() - 1].clone()));
            } else {
                let actual_timestamp = row[row.len() - 1].clone();
                if actual_timestamp > most_recent_timestamps[j].1 {
                    most_recent_timestamps[j] = (i, actual_timestamp);
                }
            }
        }
    }
    for (i, actual_timestamp) in most_recent_timestamps.iter().enumerate() {
        let new_row = &ids_and_rows[actual_timestamp.0].1[i];
        newer_rows.push(new_row.clone());
    }
    let rows_as_string = newer_rows
        .iter()
        .map(|row| row.join(","))
        .collect::<Vec<String>>()
        .join("\n");
    rows_as_string
}

/// Agrega metadata, como el timestamp o el node_id si es necesario, sino no agrega estos campos.
fn add_metadata_to_internal_request_of_any_kind(
    mut sv_action_with_request: Vec<Byte>,
    timestamp: Option<i64>,
    node_id: Option<Byte>,
) -> Vec<Byte> {
    let mut metadata: Vec<Byte> = Vec::new();
    if let Some(value) = timestamp {
        metadata.append(&mut value.to_be_bytes().to_vec())
    };
    if let Some(value) = node_id {
        metadata.push(value)
    };
    sv_action_with_request.append(&mut metadata);
    sv_action_with_request
}

fn verify_succesful_response(response: &[Byte]) -> bool {
    if response.len() < 9 {
        return false;
    };
    let opcode = match Opcode::try_from(response[4]) {
        Ok(opcode) => opcode,
        Err(_err) => Opcode::RequestError,
    };
    match opcode {
        Opcode::Result => true, // Si la response tiene el opcode Result entonces es valida
        _ => false,
    }
}

impl PartialEq for Node {
    fn eq(&self, other: &Self) -> bool {
        self.endpoint_state.eq(&other.endpoint_state)
    }
}

impl fmt::Display for Node {
    fn fmt(&self, f: &mut fmt::Formatter) -> fmt::Result {
        // Se muestra en formato .csv
        // id,default_keyspace,keyspaces,tables,tables_and_partitions_keys_values
        writeln!(
            f,
            "{},{},{},{},{}",
            self.id,
            self.default_keyspace_name,
            hashmap_to_string(&self.keyspaces),
            hashmap_to_string(&self.tables),
            hashmap_vec_to_string(&self.tables_and_partitions_keys_values),
        )
    }
}

impl Serializable for Node {
    fn serialize(&self) -> Vec<Byte> {
        self.to_string().into_bytes()
    }

    fn deserialize(data: &[Byte]) -> Result<Self> {
        let line: String = String::from_utf8(data.to_vec()).map_err(|e| {
            Error::ServerError(format!("No se pudieron deserializar los datos: {}", e))
        })?;
        let mut parameters: IntoIter<String> = line
            .split(",")
            .map(|s| s.to_string())
            .collect::<Vec<String>>()
            .into_iter();

        let id: Byte = parameters
            .next()
            .ok_or(Error::ServerError(
                "No se pudo obtener el ID del nodo".to_string(),
            ))?
            .parse()
            .map_err(|e| Error::ServerError(format!("No se pudo parsear el ID del nodo: {}", e)))?;

        let default_keyspace_name: String = parameters
            .next()
            .ok_or(Error::ServerError(
                "No se pudo obtener el keyspace por defecto del nodo".to_string(),
            ))?
            .parse()
            .map_err(|e| {
                Error::ServerError(format!(
                    "No se pudo parsear el keyspace por defecto del nodo: {}",
                    e
                ))
            })?;

        let keyspaces: String = parameters.next().ok_or(Error::ServerError(
            "No se pudo obtener los keyspaces del nodo".to_string(),
        ))?;
        let keyspaces: HashMap<String, Keyspace> = string_to_hashmap(&keyspaces).map_err(|e| {
            Error::ServerError(format!(
                "No se pudieron parsear los keyspaces del nodo: {}",
                e
            ))
        })?;

        let tables: String = parameters.next().ok_or(Error::ServerError(
            "No se pudo obtener las tablas del nodo".to_string(),
        ))?;
        let tables: HashMap<String, Table> = string_to_hashmap(&tables).map_err(|e| {
            Error::ServerError(format!("No se pudieron parsear las tablas del nodo: {}", e))
        })?;

        let tables_and_partitions_keys_values: String =
            parameters.next().ok_or(Error::ServerError(
                "No se pudo obtener las tablas y sus particiones del nodo".to_string(),
            ))?;
        let tables_and_partitions_keys_values: HashMap<String, Vec<String>> =
            string_to_hashmap_vec(&tables_and_partitions_keys_values).map_err(|e| {
                Error::ServerError(format!(
                    "No se pudieron parsear las tablas y sus particiones del nodo: {}",
                    e
                ))
            })?;

        Ok(Node {
            id,
            neighbours_states: HashMap::new(),
            endpoint_state: EndpointState::with_id(id),
            storage_addr: DiskHandler::get_node_storage(id),
            default_keyspace_name,
            users_default_keyspace_name: HashMap::new(),
            keyspaces,
            tables,
            nodes_ranges: divide_range(0, NODES_RANGE_END, N_NODES as usize),
            tables_and_partitions_keys_values,
            open_connections: OpenConnectionsMap::new(),
            nodes_weights: Vec::new(),
        })
    }
}<|MERGE_RESOLUTION|>--- conflicted
+++ resolved
@@ -1,46 +1,4 @@
 //! Módulo de nodos.
-<<<<<<< HEAD
-=======
-
-use chrono::Utc;
-use rand::{distributions::WeightedIndex, prelude::Distribution, thread_rng};
-use serde::{Deserialize, Serialize};
-use std::{
-    cmp::PartialEq,
-    collections::{HashMap, HashSet},
-    fmt,
-    io::{BufRead, BufReader, Write},
-    net::{SocketAddr, TcpListener, TcpStream},
-    path::Path,
-    sync::{
-        mpsc::{channel, Sender},
-        Arc, Mutex,
-    },
-    thread::{sleep, Builder, JoinHandle},
-    time::Duration,
-    vec::IntoIter,
-};
-
-use crate::client::cql_frame::query_body::QueryBody;
-use crate::parser::{
-    data_types::keyspace_name::KeyspaceName,
-    main_parser::make_parse,
-    statements::{
-        ddl_statement::{
-            alter_keyspace::AlterKeyspace, create_keyspace::CreateKeyspace,
-            create_table::CreateTable, ddl_statement_parser::DdlStatement,
-            drop_keyspace::DropKeyspace,
-        },
-        dml_statement::{
-            dml_statement_parser::DmlStatement,
-            main_statements::{
-                delete::Delete, insert::Insert, select::select_operation::Select, update::Update,
-            },
-        },
-        statement::Statement,
-    },
-};
->>>>>>> ebc16554
 use crate::protocol::{
     aliases::{results::Result, types::Byte},
     errors::error::Error,
@@ -55,12 +13,10 @@
 use crate::server::{
     actions::opcode::{GossipInfo, SvAction},
     modes::ConnectionMode,
-    pool::threadpool::ThreadPool,
     traits::Serializable,
     utils::load_json,
 };
 use crate::tokenizer::tokenizer::tokenize_query;
-<<<<<<< HEAD
 use crate::{client::cql_frame::query_body::QueryBody, server::pool::threadpool::ThreadPool};
 use crate::{
     parser::{
@@ -89,6 +45,8 @@
     pki_types::{pem::PemObject, CertificateDer, PrivateKeyDer},
     ServerConfig, ServerConnection,
 };
+use rand::{distributions::WeightedIndex, prelude::Distribution, thread_rng};
+use serde::{Deserialize, Serialize};
 use std::{
     cmp::PartialEq,
     collections::{HashMap, HashSet},
@@ -96,11 +54,14 @@
     io::{BufRead, BufReader, Read, Write},
     net::{SocketAddr, TcpListener, TcpStream},
     path::Path,
-    sync::{Arc, Mutex},
+    sync::{
+        mpsc::{channel, Sender},
+        Arc, Mutex,
+    },
+    thread::{sleep, Builder, JoinHandle},
+    time::Duration,
     vec::IntoIter,
 };
-=======
->>>>>>> ebc16554
 
 use super::{
     addr::loader::AddrLoader,
@@ -136,13 +97,8 @@
 /// El límite posible para los rangos de los nodos.
 const NODES_RANGE_END: u64 = 18446744073709551615;
 /// El número de hilos para el [ThreadPool].
-<<<<<<< HEAD
 const N_THREADS: usize = 20;
 /// El tiempo de espera _(en segundos)_ por una respuesta.
-=======
-const N_THREADS: usize = 6;
-/// El tiempo _(en segundos)_ que espera un nodo por una respuesta.
->>>>>>> ebc16554
 const TIMEOUT_SECS: u64 = 2;
 
 /// Un nodo es una instancia de parser que se conecta con otros nodos para procesar _queries_.
@@ -186,13 +142,6 @@
     /// Nombre de la tabla y los valores de las _partitions keys_ que contiene
     tables_and_partitions_keys_values: HashMap<String, Vec<String>>,
 
-<<<<<<< HEAD
-=======
-    /// El [ThreadPool] de tareas disponibles.
-    #[serde(skip)]
-    pub pool: ThreadPool,
-
->>>>>>> ebc16554
     /// Mapa de conexiones abiertas entre el nodo y otros clientes.
     #[serde(skip)]
     open_connections: OpenConnectionsMap,
@@ -219,10 +168,6 @@
             tables: HashMap::new(),
             nodes_ranges: divide_range(0, NODES_RANGE_END, N_NODES as usize),
             tables_and_partitions_keys_values: HashMap::new(),
-<<<<<<< HEAD
-=======
-            pool: ThreadPool::build(N_THREADS)?,
->>>>>>> ebc16554
             open_connections: OpenConnectionsMap::new(),
             nodes_weights: Vec::new(),
         })
@@ -240,7 +185,6 @@
         self.endpoint_state = endpoint_state;
         self.storage_addr = DiskHandler::get_node_storage(id);
         self.nodes_ranges = divide_range(0, NODES_RANGE_END, N_NODES as usize);
-        self.pool = ThreadPool::build(N_THREADS)?;
         self.open_connections = OpenConnectionsMap::new();
 
         Ok(())
@@ -2977,6 +2921,7 @@
 //     }
 }
 
+
 fn wrap_header(mut response: Vec<Byte>, is_internal_request: bool, header: Headers) -> Vec<Byte> {
     if !is_internal_request {
         let ver = Version::ResponseV5.as_bytes();

//! Módulo que contiene las funciones que implementan los hilos internos de un nodo.

use rand::{distributions::WeightedIndex, prelude::Distribution, thread_rng};
use rustls::{
    pki_types::{pem::PemObject, CertificateDer, PrivateKeyDer},
    ServerConfig, ServerConnection, Stream,
};
use std::{
    collections::HashSet,
    io::{BufRead, BufReader, Read},
    net::{SocketAddr, TcpListener, TcpStream},
    sync::{
        mpsc::{channel, Sender},
        Arc, Mutex,
    },
    thread::{self, sleep, Builder},
    time::Duration,
};

use crate::client::cli::handle_pem_file_iter;
use crate::protocol::{
    aliases::{results::Result, types::Byte},
    errors::error::Error,
    headers::opcode::Opcode,
    traits::Byteable,
};
use crate::server::nodes::{
    actions::opcode::SvAction,
    addr::loader::AddrLoader,
    node::{Node, NodeHandle, NodeId},
    port_type::PortType,
    utils::send_to_node,
};

use super::session_handler::SessionHandler;

/// Un stream TLS.
type TlsStream<'a> = Stream<'a, ServerConnection, TcpStream>;

/// Cantidad de vecinos a los cuales un nodo tratará de acercarse en un ronda de _gossip_.
const HANDSHAKE_NEIGHBOURS: Byte = 3;
/// Cantidad de tiempo _(en milisegundos)_ que duerme el hilo de _heartbeat_.
const HEARTBEAT_SLEEP_MILLIS: u64 = 1000;
/// Cantidad de tiempo _(en milisegundos)_ que duerme el hilo de _gossip_.
const GOSSIP_SLEEP_MILLIS: u64 = 450;

<<<<<<< HEAD
/// El número de hilos para el [ThreadPool].
///
=======
>>>>>>> 3831b932
/// Crea los _handlers_ que escuchan por conexiones entrantes.
///
/// <div class="warning">
///
/// Esta función toma _ownership_ del [nodo](Node) que se le pasa.
///
/// </div>
pub fn create_client_and_private_conexion(
    node: Node,
    id: u8,
    cli_socket: SocketAddr,
    priv_socket: SocketAddr,
    node_listeners: &mut Vec<Option<NodeHandle>>,
) -> Result<()> {
    let sendable_node = SessionHandler::new(id, node);
    let cli_node = sendable_node.clone();
    let priv_node = sendable_node.clone();

    let cli_builder = Builder::new().name(format!("{}_cli", id));
    let cli_res = cli_builder.spawn(move || cli_listen(cli_socket, cli_node));
    match cli_res {
        Ok(cli_handler) => node_listeners.push(Some(cli_handler)),
        Err(err) => {
            return Err(Error::ServerError(format!(
                "Ocurrió un error tratando de crear el hilo listener de conexiones de cliente del nodo [{}]:\n\n{}",
                id, err
            )));
        }
    }
    let priv_builder = Builder::new().name(format!("{}_priv", id));
    let priv_res = priv_builder.spawn(move || priv_listen(priv_socket, priv_node));
    match priv_res {
        Ok(priv_handler) => node_listeners.push(Some(priv_handler)),
        Err(err) => {
            return Err(Error::ServerError(format!(
                "Ocurrió un error tratando de crear el hilo listener de conexiones privadas del nodo [{}]:\n\n{}",
                id, err
            )));
        }
    }
    Ok(())
}

/// Escucha por los eventos que recibe del cliente.
pub fn cli_listen(socket: SocketAddr, session_handler: SessionHandler) -> Result<()> {
    listen_cli_port(socket, session_handler)
}

/// Escucha por los eventos que recibe de otros nodos o estructuras internas.
pub fn priv_listen(socket: SocketAddr, session_handler: SessionHandler) -> Result<()> {
    listen_priv_port(socket, session_handler)
}

fn listen_cli_port(socket: SocketAddr, session_handler: SessionHandler) -> Result<()> {
    let server_config = configure_tls()?;
    let listener = bind_with_socket(socket)?;
    let addr_loader = AddrLoader::default_loaded();
    let exit = false;
    for tcp_stream_res in listener.incoming() {
        match tcp_stream_res {
            Err(_) => return tcp_stream_error(&PortType::Cli, &socket, &addr_loader),
            Ok(tcp_stream) => {
                let config = Arc::clone(&server_config);
                let session_handler = session_handler.clone();
                let arc_exit = Arc::new(Mutex::new(exit));
                println!("Se conectan a este nodo");
                thread::spawn(move || {
                    listen_single_client(config, tcp_stream, arc_exit, session_handler)
                });
            }
        };
        if exit {
            break;
        }
    }
    Ok(())
}

fn listen_priv_port(socket: SocketAddr, session_handler: SessionHandler) -> Result<()> {
    let listener = bind_with_socket(socket)?;
    let addr_loader = AddrLoader::default_loaded();
    for tcp_stream_res in listener.incoming() {
        match tcp_stream_res {
            Err(_) => return tcp_stream_error(&PortType::Priv, &socket, &addr_loader),
            Ok(mut tcp_stream) => {
                let buffered_stream = clone_tcp_stream(&tcp_stream)?;
                let mut bufreader = BufReader::new(buffered_stream);
                let bytes_vec = write_bytes_in_buffer(&mut bufreader)?;
                // consumimos los bytes del stream para no mandarlos de vuelta en la response
                bufreader.consume(bytes_vec.len());
                if is_exit(&bytes_vec[..]) {
                    break;
                }
                session_handler.process_stream(&mut tcp_stream, bytes_vec, true)?;
            }
        }
    }
    Ok(())
}

fn listen_single_client(
    config: Arc<ServerConfig>,
    tcp_stream: TcpStream,
    arc_exit: Arc<Mutex<bool>>,
    session_handler: SessionHandler,
) -> Result<()> {
    let mut server_conn = match ServerConnection::new(config) {
        Ok(conn) => conn,
        Err(_) => {
            return Err(Error::ServerError(
                "Error al crear la conexión TLS".to_string(),
            ));
        }
    };
    let mut buffered_stream = clone_tcp_stream(&tcp_stream)?;
    let mut tls_stream: TlsStream = Stream::new(&mut server_conn, &mut buffered_stream);
    let tls = &mut tls_stream;
    let mut is_logged = false;

    loop {
        let mut buffer: Vec<u8> = vec![0; 2048];
        let size = match tls.read(&mut buffer) {
            Ok(value) => value,
            Err(_err) => return Err(Error::ServerError("No se pudo leer el stream".to_string())),
        };

        buffer.truncate(size);
        if is_exit(&buffer[..]) {
            match arc_exit.lock() {
                Ok(mut locked_in) => *locked_in = true,
                Err(poison_err) => {
                    println!("Error de lock envenenado:\n\n{}", &poison_err);
                    arc_exit.clear_poison();
                }
            }
            break;
        }
        let res = session_handler.process_stream(tls, buffer.to_vec(), is_logged)?;
        if res.len() >= 9 && res[4] == Opcode::AuthSuccess.as_bytes()[0] {
            is_logged = true;
        }
    }
    Ok(())
}

// fn get_node_mutex(node: &mut Arc<Mutex<Node>>) -> Result<MutexGuard<'static, Node>>{
//     match node.lock() {
//         Ok(mut locked_in) => {
//             Ok(locked_in)
//         }
//         Err(poison_err) => {
//             println!("Error de lock envenenado:\n\n{}", poison_err);
//             node.clear_poison();
//             Err(Error::ServerError(format!("Error de lock envenenado:\n\n{}", poison_err)))
//         }
//     }
// }

fn configure_tls() -> Result<Arc<ServerConfig>> {
    let private_key_file = "custom.key";
    let certs: Vec<CertificateDer<'_>> = handle_pem_file_iter()?;
    let private_key = match PrivateKeyDer::from_pem_file(private_key_file) {
        Ok(value) => value,
        Err(_) => {
            return Err(Error::ServerError(
                "No se pudo leer la clave privada".to_string(),
            ))
        }
    };
    let config = match ServerConfig::builder()
        .with_no_client_auth()
        .with_single_cert(certs, private_key)
    {
        Ok(value) => value,
        Err(_err) => {
            return Err(Error::ServerError(
                "No se pudo buildear la configuracion tls".to_string(),
            ))
        }
    };
    Ok(Arc::new(config))
}

fn bind_with_socket(socket: SocketAddr) -> Result<TcpListener> {
    match TcpListener::bind(socket) {
        Ok(tcp_listener) => Ok(tcp_listener),
        Err(_) => Err(Error::ServerError(format!(
            "No se pudo bindear a la dirección '{}'",
            socket
        ))),
    }
}

fn tcp_stream_error(
    port_type: &PortType,
    socket: &SocketAddr,
    addr_loader: &AddrLoader,
) -> Result<()> {
    let falla = match port_type {
        PortType::Cli => "cliente",
        PortType::Priv => "nodo o estructura interna",
    };
    Err(Error::ServerError(format!(
        "Un {} no pudo conectarse al nodo con ID {}",
        falla,
        addr_loader.get_id(&socket.ip())?,
    )))
}

fn clone_tcp_stream(tcp_stream: &TcpStream) -> Result<TcpStream> {
    match tcp_stream.try_clone() {
        Ok(cloned) => Ok(cloned),
        Err(err) => Err(Error::ServerError(format!(
            "No se pudo clonar el stream:\n\n{}",
            err
        ))),
    }
}

fn write_bytes_in_buffer(bufreader: &mut BufReader<TcpStream>) -> Result<Vec<Byte>> {
    match bufreader.fill_buf() {
        Ok(recv) => Ok(recv.to_vec()),
        Err(err) => Err(Error::ServerError(format!(
            "No se pudo escribir los bytes:\n\n{}",
            err
        ))),
    }
}

/// Verifica rápidamente si un mensaje es de tipo [EXIT](SvAction::Exit).
fn is_exit(bytes: &[Byte]) -> bool {
    if let Some(action) = SvAction::get_action(bytes) {
        if matches!(action, SvAction::Exit) {
            return true;
        }
    }
    false
}

/// Avanza a cada segundo el estado de _heartbeat_ de un nodo.
///
/// Además, almacena la metadata del nodo en la carpeta `nodes_metadata`.
pub fn beater(id: NodeId) -> Result<(NodeHandle, Sender<bool>)> {
    let (sender, receiver) = channel::<bool>();
    let builder = Builder::new().name(format!("beater_node_{}", id));
    match builder.spawn(move || increase_heartbeat_and_store_metadata(receiver, id)) {
        Ok(handler) => Ok((handler, sender.clone())),
        Err(_) => Err(Error::ServerError(format!(
            "Error procesando los beats del nodo {}.",
            id
        ))),
    }
}

fn increase_heartbeat_and_store_metadata(
    receiver: std::sync::mpsc::Receiver<bool>,
    id: NodeId,
) -> std::result::Result<(), Error> {
    loop {
        sleep(Duration::from_millis(HEARTBEAT_SLEEP_MILLIS));
        if let Ok(stop) = receiver.try_recv() {
            if stop {
                break;
            }
        }
        if send_to_node(id, SvAction::Beat.as_bytes(), PortType::Priv).is_err() {
            return Err(Error::ServerError(format!(
                "Error enviando mensaje de heartbeat a nodo {}",
                id
            )));
        }
        if send_to_node(id, SvAction::StoreMetadata.as_bytes(), PortType::Priv).is_err() {
            return Err(Error::ServerError(format!(
                "Error enviando mensaje de almacenamiento de metadata a nodo {}",
                id
            )));
        }
    }
    Ok(())
}

/// Periódicamente da inicio al proceso de _gossip_ de un nodo aleatorio.
pub fn gossiper(id: NodeId, nodes_weights: &[usize]) -> Result<(NodeHandle, Sender<bool>)> {
    let (sender, receiver) = channel::<bool>();
    let builder = Builder::new().name(format!("gossiper_node_{}", id));
    let weights = nodes_weights.to_vec();
    match builder.spawn(move || exec_gossip(receiver, id, weights)) {
        Ok(handler) => Ok((handler, sender.clone())),
        Err(_) => Err(Error::ServerError(format!(
            "Error procesando la ronda de gossip del nodo {}.",
            id
        ))),
    }
}

fn exec_gossip(
    receiver: std::sync::mpsc::Receiver<bool>,
    id: NodeId,
    weights: Vec<usize>,
) -> Result<()> {
    loop {
        sleep(Duration::from_millis(GOSSIP_SLEEP_MILLIS));
        if let Ok(stop) = receiver.try_recv() {
            if stop {
                break;
            }
        }

        let dist = match WeightedIndex::new(&weights) {
            Ok(dist) => dist,
            Err(_) => {
                return Err(Error::ServerError(format!(
                    "No se pudo crear una distribución de pesos con {:?}.",
                    &weights
                )));
            }
        };

        let nodes_ids = AddrLoader::default_loaded().get_ids();
        let mut rng = thread_rng();
        let selected_id = nodes_ids[dist.sample(&mut rng)];
        if selected_id != id {
            continue;
        }

        let mut neighbours: HashSet<NodeId> = HashSet::new();
        while neighbours.len() < HANDSHAKE_NEIGHBOURS as usize {
            let selected_neighbour = nodes_ids[dist.sample(&mut rng)];
            if (selected_neighbour != selected_id) && !neighbours.contains(&selected_neighbour) {
                neighbours.insert(selected_neighbour);
            }
        }

        if let Err(err) = send_to_node(
            selected_id,
            SvAction::Gossip(neighbours).as_bytes(),
            PortType::Priv,
        ) {
            return Err(Error::ServerError(format!(
                "Ocurrió un error enviando mensaje de gossip desde el nodo {}:\n\n{}",
                id, err
            )));
        }
    }
    Ok(())
}<|MERGE_RESOLUTION|>--- conflicted
+++ resolved
@@ -44,11 +44,8 @@
 /// Cantidad de tiempo _(en milisegundos)_ que duerme el hilo de _gossip_.
 const GOSSIP_SLEEP_MILLIS: u64 = 450;
 
-<<<<<<< HEAD
 /// El número de hilos para el [ThreadPool].
 ///
-=======
->>>>>>> 3831b932
 /// Crea los _handlers_ que escuchan por conexiones entrantes.
 ///
 /// <div class="warning">

//! Módulo para manejo del almacenamiento en disco.

use crate::parser::{
    assignment::Assignment,
    data_types::term::Term,
    primary_key::PrimaryKey,
    statements::{
        ddl_statement::{
            create_keyspace::CreateKeyspace, create_table::CreateTable, option::Options,
        },
        dml_statement::main_statements::{
            insert::Insert,
            select::{order_by::OrderBy, ordering::ProtocolOrdering, select_operation::Select},
            update::Update,
        },
    },
};
use crate::protocol::{
    aliases::{results::Result, types::Byte},
    errors::error::Error,
    messages::responses::result::col_type::ColType,
    traits::Byteable,
    utils::encode_string_to_bytes,
};
use crate::server::nodes::{graph::NODES_PATH, node::NodeId};

use std::{
    fs::{create_dir, OpenOptions},
    io::{BufRead, BufReader, BufWriter, Read, Seek, SeekFrom, Write},
    path::Path,
    str::FromStr,
};

use super::{keyspace::Keyspace, replication_strategy::ReplicationStrategy, table::Table};
<<<<<<< HEAD
=======
use crate::{
    parser::{
        assignment::Assignment,
        data_types::{constant::Constant, term::Term},
        primary_key::PrimaryKey,
        statements::{
            ddl_statement::{
                create_keyspace::CreateKeyspace, create_table::CreateTable, option::Options,
            },
            dml_statement::{
                if_condition::{Condition, IfCondition},
                main_statements::{
                    delete::Delete,
                    insert::Insert,
                    select::{
                        order_by::OrderBy, ordering::ProtocolOrdering, select_operation::Select,
                    },
                    update::Update,
                },
                r#where::{operator::Operator, where_parser::Where},
            },
        },
    },
    protocol::{
        aliases::{results::Result, types::Byte},
        errors::error::Error,
        messages::responses::result::col_type::ColType,
        traits::Byteable,
        utils::encode_string_to_bytes,
    },
    server::nodes::node::NodeId,
};
>>>>>>> 3a304bcc

/// Encargado de hacer todas las operaciones sobre archivos en disco.
pub struct DiskHandler;

impl DiskHandler {
    /// Crea una carpeta de almacenamiento para el nodo.
    /// Devuelve la ruta a dicho almacenamiento.
    pub fn new_node_storage(id: NodeId) -> String {
        let main_path = "storage";
        DiskHandler::create_directory(main_path);
        let storage_addr: String = format!("{}/storage_node_{}", main_path, id);
        DiskHandler::create_directory(&storage_addr);
        storage_addr
<<<<<<< HEAD
    }

    /// Obtiene la ruta de almacenamiento de un nodo dado su ID.
    pub fn get_node_storage(id: NodeId) -> String {
        format!("storage/storage_node_{}", id)
    }

    /// Almacena los metadatos de un nodo en el archivo de metadatos de los nodos `nodes.csv`.
    pub fn store_node_metadata(id: NodeId, metadata: &[u8]) -> Result<()> {
        let file = OpenOptions::new()
            .create(true)
            .write(true)
            .truncate(false)
            .read(true)
            .open(NODES_PATH)
            .map_err(|e| {
                Error::ServerError(format!("Error abriendo el archivo de metadata: {}", e))
            })?;
        let mut reader = BufReader::new(&file);

        let mut id_exists = false;
        let mut buf = Vec::new();
        let mut pos = 0;
        // Leo línea por línea y verifico si el ID del nodo ya existe
        while let Some(Ok(line)) = reader.by_ref().lines().next() {
            if line.starts_with(&id.to_string()) {
                id_exists = true;
                break;
            }
            pos += line.len() + 1; // Actualizo la posicion a sobreescribir si existe el ID
            buf.push(line);
        }

        // Abro el archivo nuevamente para escribir
        let mut writer = OpenOptions::new()
            .write(true)
            .open(NODES_PATH)
            .map_err(|e| Error::ServerError(e.to_string()))?;

        if id_exists {
            // Si el ID ya existia, sobrescribo la linea
            writer
                .seek(SeekFrom::Start(pos as u64))
                .map_err(|e| Error::ServerError(e.to_string()))?;
            writer
                .write_all(metadata)
                .map_err(|e| Error::ServerError(e.to_string()))?;
        } else {
            // Si no existia el ID, escribo al final del archivo
            writer
                .seek(SeekFrom::End(0))
                .map_err(|e| Error::ServerError(e.to_string()))?;
            writer
                .write_all(metadata)
                .map_err(|e| Error::ServerError(e.to_string()))?;
        }

        Ok(())
=======
    }

    /// Crea un nuevo keyspace en el caso que corresponda.
    pub fn create_keyspace(
        statement: &CreateKeyspace,
        storage_addr: &str,
    ) -> Result<Option<Keyspace>> {
        let keyspace_name = statement.keyspace_name.get_name();
        let keyspace_addr = format!("{}/{}", storage_addr, keyspace_name);
        let path_folder = Path::new(&keyspace_addr);
        if path_folder.exists() && path_folder.is_dir() {
            if statement.if_not_exist {
                return Ok(None);
            } else {
                return Err(Error::ServerError(format!(
                    "El keyspace {} ya existe",
                    keyspace_name
                )));
            }
        } else {
            create_dir(path_folder).map_err(|e| Error::ServerError(e.to_string()))?;
        }
        match Self::get_keyspace_replication(statement.get_options()) {
            Ok(Some(replication)) => {
                Ok(Some(Keyspace::new(keyspace_name.to_string(), replication)))
            }
            Ok(None) => Err(Error::ServerError(
                "La estrategia de replicación es obligatoria".to_string(),
            )),
            Err(e) => Err(e),
        }
    }

    /// Elimina un keyspace en el caso que corresponda.
    pub fn drop_keyspace(keyspace_name: &str, storage_addr: &str) -> Result<()> {
        let keyspace_addr = format!("{}/{}", storage_addr, keyspace_name);
        let path_folder = Path::new(&keyspace_addr);

        if path_folder.exists() && path_folder.is_dir() {
            std::fs::remove_dir_all(path_folder).map_err(|e| {
                Error::ServerError(format!(
                    "Error al eliminar el keyspace {}: {}",
                    keyspace_name, e
                ))
            })?;
            Ok(())
        } else {
            Err(Error::ServerError(format!(
                "El directorio del keyspace {} no existe",
                keyspace_name
            )))
        }
    }

    /// Crea una nueva tabla en el caso que corresponda.
    pub fn create_table(
        statement: &CreateTable,
        storage_addr: &str,
        default_keyspace: &str,
    ) -> Result<Option<Table>> {
        let (keyspace_name, table_name) =
            Self::validate_and_get_keyspace_table_names(statement, default_keyspace, storage_addr)?;
        let columns = statement.get_columns()?;
        let columns_names = columns
            .iter()
            .map(|c| c.get_name())
            .collect::<Vec<String>>();

        Self::create_table_csv_file(storage_addr, &keyspace_name, &table_name, &columns_names)?;

        let primary_key = Self::validate_and_get_primary_key(statement)?;
        let clustering_keys_and_order = Self::get_clustering_keys_and_order(statement)?;

        Ok(Some(Table::new(
            table_name,
            keyspace_name,
            columns,
            primary_key.partition_key,
            clustering_keys_and_order,
        )))
    }

    /// Inserta una nueva fila en una tabla en el caso que corresponda.
    pub fn do_insert(
        statement: &Insert,
        storage_addr: &str,
        table: &Table,
        default_keyspace: &str,
    ) -> Result<Vec<String>> {
        let path = TablePath::new(
            storage_addr,
            statement.table.get_keyspace(),
            &statement.table.get_name(),
            default_keyspace,
        );

        let table_ops = TableOperations::new(path)?;
        table_ops.validate_columns(&statement.get_columns_names())?;

        let mut rows = table_ops.read_rows()?;
        let values = statement.get_values();

        if let Some(existing_row_position) = DiskHandler::find_existing_row(&rows, &values) {
            if statement.if_not_exists {
                return Ok(Vec::new());
            }

            let new_row = DiskHandler::generate_row_values(statement, &table_ops, &values);
            rows[existing_row_position] = new_row.clone();
            DiskHandler::order_and_save_rows(&table_ops, &mut rows, table)?;
            return Ok(new_row);
        }
        let new_row = DiskHandler::generate_row_values(statement, &table_ops, &values);
        rows.push(new_row.clone());
        DiskHandler::order_and_save_rows(&table_ops, &mut rows, table)?;
        Ok(new_row)
    }

    /// Selecciona filas en una tabla en el caso que corresponda.
    pub fn do_select(
        statement: &Select,
        storage_addr: &str,
        table: &Table,
        default_keyspace: &str,
    ) -> Result<Vec<Byte>> {
        let path = TablePath::new(
            storage_addr,
            statement.from.get_keyspace(),
            &statement.from.get_name(),
            default_keyspace,
        );

        let table_ops = TableOperations::new(path)?;
        let query_cols = statement.columns.get_columns();

        if query_cols.len() != 1 && query_cols[0] != "*" {
            table_ops.validate_columns(&query_cols)?;
        }

        let mut result = Vec::new();
        if query_cols.len() == 1 && query_cols[0] == "*" {
            result.push(table_ops.columns.clone());
        } else {
            result.push(query_cols.clone());
        }

        let mut rows = table_ops.read_rows()?;

        if let Some(the_where) = &statement.options.the_where {
            rows.retain(|row| the_where.filter(row, &table_ops.columns).unwrap_or(false));
        }

        if let Some(order) = &statement.options.order_by {
            order.order(&mut rows, &table_ops.columns);
        }

        let result_rows: Vec<Vec<String>> = rows
            .into_iter()
            .map(|row| Self::generate_row_to_select(&row, &table_ops.columns, &query_cols))
            .collect();

        result.extend(result_rows);

        Ok(Self::serialize_select_result(
            result,
            &query_cols,
            &table_ops.columns,
            table,
        ))
    }

    /// Actualiza filas en una tabla en el caso que corresponda.
    pub fn do_update(
        statement: &Update,
        storage_addr: &str,
        table: &Table,
        default_keyspace: &str,
    ) -> Result<Vec<String>> {
        let path = TablePath::new(
            storage_addr,
            statement.table_name.get_keyspace(),
            &statement.table_name.get_name(),
            default_keyspace,
        );

        let table_ops = TableOperations::new(path)?;
        Self::validate_update_columns(&table_ops, &statement.set_parameter)?;
        let mut rows = table_ops.read_rows()?;

        if matches!(statement.if_condition, IfCondition::Exists) && rows.is_empty() {
            return Ok(Vec::new());
        }

        let mut updated_rows = Vec::new();
        let mut should_write = false;

        if matches!(statement.if_condition, IfCondition::Conditions(_))
            && statement.the_where.is_none()
        {
            if let IfCondition::Conditions(conditions) = &statement.if_condition {
                let all_conditions_met =
                    RowOperations::verify_row_conditions(&rows, conditions, &table_ops.columns)?;
                if !all_conditions_met {
                    return Ok(Vec::new());
                }
                should_write = true;
            }
        }

        let mut modified_rows = Vec::new();
        for row in rows.iter_mut() {
            if RowOperations::should_process_row(
                row,
                &statement.if_condition,
                &table_ops.columns,
                statement.the_where.as_ref(),
            )? {
                for assignment in &statement.set_parameter {
                    Self::update_row_value(row, assignment, &table_ops.columns)?;
                }
                updated_rows.push(row.clone());
                should_write = true;
            }
            modified_rows.push(row.clone());
        }

        if should_write {
            DiskHandler::order_and_save_rows(&table_ops, &mut rows, table)?;
        }

        Ok(updated_rows.iter().map(|row| row.join(",")).collect())
    }

    /// Elimina filas en una tabla en el caso que corresponda.
    pub fn do_delete(
        statement: &Delete,
        storage_addr: &str,
        table: &Table,
        default_keyspace: &str,
    ) -> Result<Vec<String>> {
        let path = TablePath::new(
            storage_addr,
            statement.from.get_keyspace(),
            &statement.from.get_name(),
            default_keyspace,
        );

        let table_ops = TableOperations::new(path)?;
        let rows = table_ops.read_rows()?;

        if matches!(statement.if_condition, IfCondition::Exists) && rows.is_empty() {
            return Ok(Vec::new());
        }

        let result = if statement.cols.is_empty() {
            DiskHandler::process_full_row_delete(statement, &rows, &table_ops)?
        } else {
            DiskHandler::process_partial_row_delete(statement, &rows, &table_ops)?
        };

        let (modified_rows, deleted_data) = result;

        if !deleted_data.is_empty() || modified_rows.is_empty() {
            let mut rows_to_write = modified_rows.clone();
            DiskHandler::order_and_save_rows(&table_ops, &mut rows_to_write, table)?;
        }

        Ok(deleted_data)
    }

    fn find_existing_row(rows: &[Vec<String>], values: &[String]) -> Option<usize> {
        rows.iter().position(|row| row[0] == values[0])
    }

    fn generate_row_values(
        statement: &Insert,
        table_ops: &TableOperations,
        values: &[String],
    ) -> Vec<String> {
        let table_columns: Vec<&str> = table_ops.columns.iter().map(|s| s.as_str()).collect();

        Self::generate_row_to_insert(values, &statement.get_columns_names(), &table_columns)
            .trim()
            .split(',')
            .map(|s| s.to_string())
            .collect()
>>>>>>> 3a304bcc
    }

    fn order_and_save_rows(
        table_ops: &TableOperations,
        rows: &mut [Vec<String>],
        table: &Table,
    ) -> Result<()> {
        let order_by = Self::get_table_ordering(table);
        order_by.order(rows, &table_ops.columns);
        table_ops.write_rows(rows)
    }

    fn process_full_row_delete(
        statement: &Delete,
        rows: &[Vec<String>],
        table_ops: &TableOperations,
    ) -> Result<(Vec<Vec<String>>, Vec<String>)> {
        let mut modified_rows = Vec::new();
        let mut deleted_data = Vec::new();

        if statement.the_where.is_none() {
            if let IfCondition::Conditions(conditions) = &statement.if_condition {
                let all_conditions_met =
                    RowOperations::verify_row_conditions(rows, conditions, &table_ops.columns)?;
                if !all_conditions_met {
                    return Ok((rows.to_vec(), Vec::new()));
                }
                return Ok((Vec::new(), rows.iter().map(|row| row.join(",")).collect()));
            }
        }

        for row in rows {
            if RowOperations::should_process_row(
                row,
                &statement.if_condition,
                &table_ops.columns,
                statement.the_where.as_ref(),
            )? {
                deleted_data.push(row.join(","));
            } else {
                modified_rows.push(row.to_vec());
            }
        }

        Ok((modified_rows, deleted_data))
    }

    fn process_partial_row_delete(
        statement: &Delete,
        rows: &[Vec<String>],
        table_ops: &TableOperations,
    ) -> Result<(Vec<Vec<String>>, Vec<String>)> {
        let mut modified_rows = Vec::new();
        let mut deleted_data = Vec::new();

        let columns_to_modify: Vec<usize> = statement
            .cols
            .iter()
            .filter_map(|col_name| table_ops.columns.iter().position(|col| col == col_name))
            .collect();

        for row in rows {
            if RowOperations::should_process_row(
                row,
                &statement.if_condition,
                &table_ops.columns,
                statement.the_where.as_ref(),
            )? {
                let mut new_row = row.to_vec();
                let deleted_values: Vec<String> = columns_to_modify
                    .iter()
                    .filter_map(|&idx| row.get(idx))
                    .cloned()
                    .collect();

                deleted_data.push(deleted_values.join(","));

                for &col_idx in &columns_to_modify {
                    if col_idx < new_row.len() {
                        new_row[col_idx] = String::new();
                    }
                }
                modified_rows.push(new_row);
            } else {
                modified_rows.push(row.to_vec());
            }
        }

        Ok((modified_rows, deleted_data))
    }

    fn verify_row_conditions(
        row: &[String],
        conditions: &[Condition],
        columns: &[String],
    ) -> Result<bool> {
        for condition in conditions {
            let col_idx = columns
                .iter()
                .position(|col| col == condition.first_column.get_name())
                .ok_or_else(|| Error::ServerError("Columna no encontrada".to_string()))?;

            let row_value = row.get(col_idx).ok_or_else(|| {
                Error::ServerError("Índice de columna fuera de rango".to_string())
            })?;

            let condition_value = match &condition.second_column {
                Term::Constant(Constant::String(s)) => s.to_string(),
                Term::Constant(Constant::Integer(i)) => i.to_string(),
                Term::Constant(Constant::Double(f)) => f.to_string(),
                Term::Constant(Constant::Boolean(b)) => b.to_string(),
                Term::Constant(Constant::Uuid(u)) => u.to_string(),
                Term::Constant(Constant::Blob(b)) => b.to_string(),
                Term::Constant(Constant::NULL) => "NULL".to_string(),
            };

            let matches = match condition.operator {
                Operator::Equal => row_value == &condition_value,
                Operator::Distinct => row_value != &condition_value,
                Operator::Mayor => row_value > &condition_value,
                Operator::MayorEqual => row_value >= &condition_value,
                Operator::Minor => row_value < &condition_value,
                Operator::MinorEqual => row_value <= &condition_value,
                Operator::In => condition_value.split(',').any(|v| v == row_value),
                Operator::Contains => row_value.contains(&condition_value),
                Operator::ContainsKey => row_value.contains(&condition_value),
            };

            if !matches {
                return Ok(false);
            }
        }
        Ok(true)
    }

    fn verify_conditions(
        rows: &[Vec<String>],
        conditions: &[Condition],
        columns: &[String],
    ) -> Result<bool> {
        for row in rows {
            if DiskHandler::verify_row_conditions(row, conditions, columns)? {
                return Ok(true);
            }
        }
        Ok(false)
    }

    fn create_directory(path: &str) {
        let path_folder = Path::new(path);
        if !path_folder.exists() && !path_folder.is_dir() {
            let err_msg = format!("No se pudo crear la carpeta de almacenamiento {}", path);
            create_dir(path_folder).expect(&err_msg);
        }
    }

    /// Obtiene la estrategia de replicación de un keyspace.
    pub fn get_keyspace_replication(options: &[Options]) -> Result<Option<ReplicationStrategy>> {
        let mut i = 0;
        while i < options.len() {
            match &options[i] {
                Options::MapLiteral(map_literal) => {
                    let values = map_literal.get_values().as_slice();
                    let (term1, term2) = &values[0];
                    if term1.get_value() == "class" && term2.get_value() == "SimpleStrategy" {
                        return DiskHandler::get_single_strategy_replication(values);
                    } else if term1.get_value() == "class"
                        && term2.get_value() == "NetworkTopologyStrategy"
                    {
                        // Aca estaria el caso de NetworkTopologyStrategy
                        todo!()
                    }
                }
                _ => break,
            }
            i += 1;
        }
        Ok(None)
    }

    fn get_single_strategy_replication(
        values: &[(Term, Term)],
    ) -> Result<Option<ReplicationStrategy>> {
        let (term3, term4) = &values[1];
        if term3.get_value() == "replication_factor" {
            let replicas = match term4.get_value().parse::<u32>() {
                Ok(replicas) => replicas,
                Err(_) => {
                    return Err(Error::Invalid(
                        "El valor de 'replication_factor' debe ser un número".to_string(),
                    ));
                }
            };
            Ok(Some(ReplicationStrategy::SimpleStrategy(replicas)))
        } else {
            Err(Error::Invalid(
                "Falto el campo replication_factor".to_string(),
            ))
        }
    }

    fn validate_and_get_keyspace_table_names(
        statement: &CreateTable,
        default_keyspace: &str,
        storage_addr: &str,
    ) -> Result<(String, String)> {
        let table_name = statement.get_name();
        let keyspace_name = match statement.get_keyspace() {
            Some(keyspace) => keyspace,
            None => default_keyspace.to_string(),
        };
        let keyspace_addr = format!("{}/{}", storage_addr, keyspace_name);
        let path_folder = Path::new(&keyspace_addr);

        if !path_folder.exists() && !path_folder.is_dir() {
            return Err(Error::ServerError(format!(
                "El keyspace {} no existe",
                keyspace_name
            )));
        }

        Ok((keyspace_name, table_name))
    }

    fn create_table_csv_file(
        storage_addr: &str,
        keyspace_name: &str,
        table_name: &str,
        columns_names: &[String],
    ) -> Result<()> {
        let table_addr = format!("{}/{}/{}.csv", storage_addr, keyspace_name, table_name);
        let file = OpenOptions::new()
            .write(true)
            .create_new(true)
            .open(&table_addr)
            .map_err(|e| Error::ServerError(e.to_string()))?;

        let mut writer = BufWriter::new(&file);
        writer
            .write_all(columns_names.join(",").as_bytes())
            .map_err(|e| Error::ServerError(e.to_string()))?;
        writer
            .write_all("\n".as_bytes())
            .map_err(|e| Error::ServerError(e.to_string()))?;

        Ok(())
    }

    fn validate_and_get_primary_key(statement: &CreateTable) -> Result<PrimaryKey> {
        match &statement.primary_key {
            Some(primary_key) => Ok(primary_key.clone()),
            None => Err(Error::SyntaxError(
                "La clave primaria es obligatoria".to_string(),
            )),
        }
    }

    fn get_clustering_keys_and_order(
        statement: &CreateTable,
    ) -> Result<Option<Vec<(String, ProtocolOrdering)>>> {
        if statement
            .primary_key
            .as_ref()
            .map_or(true, |pk| pk.clustering_columns.is_empty())
        {
            return Ok(None);
        }

        let mut clustering_keys_and_order = statement
            .primary_key
            .as_ref()
            .map(|pk| {
                pk.clustering_columns
                    .iter()
                    .map(|key| (key.clone(), ProtocolOrdering::Asc))
                    .collect::<Vec<_>>()
            })
            .unwrap_or_default();

        if let Some(clustering_order) = &statement.clustering_order {
            Self::update_clustering_order(&mut clustering_keys_and_order, clustering_order)?;
        }

        Ok(Some(clustering_keys_and_order))
    }

    fn update_clustering_order(
        clustering_keys_and_order: &mut [(String, ProtocolOrdering)],
        clustering_order: &[(String, String)],
    ) -> Result<()> {
        for (key, order) in clustering_order {
            if let Some(j) = clustering_keys_and_order.iter().position(|(k, _)| k == key) {
                let order = match ProtocolOrdering::from_str(order) {
                    Ok(order) => order,
                    Err(_) => {
                        return Err(Error::Invalid(format!(
                            "La dirección de ordenación {} no es válida",
                            order
                        )))
                    }
                };
                clustering_keys_and_order[j] = (key.to_string(), order);
            } else {
                return Err(Error::Invalid(format!(
                    "La columna {} no es parte de la clave de clustering",
                    key
                )));
            }
        }
        Ok(())
    }

    fn get_table_ordering(table: &Table) -> OrderBy {
        let partition_key = table.get_partition_key();
        let mut order_criteria = vec![];

        for key in partition_key {
            order_criteria.push((key.to_string(), ProtocolOrdering::Asc));
        }

        if let Some(clustering_key_and_order) = &table.clustering_key_and_order {
            order_criteria.extend(clustering_key_and_order.clone());
        }

        OrderBy::new_from_vec(order_criteria)
    }

    fn generate_row_to_insert(
        values: &[String],
        query_cols: &[String],
        table_cols: &[&str],
    ) -> String {
        let mut values_to_insert: Vec<&str> = vec![""; table_cols.len()];

        for i in 0..query_cols.len() {
            if let Some(j) = table_cols.iter().position(|c| *c == query_cols[i]) {
                values_to_insert[j] = values[i].as_str();
            }
        }

        values_to_insert.join(",") + "\n"
    }

    fn serialize_select_result(
        result: Vec<Vec<String>>,
        query_cols: &[String],
        table_cols: &[String],
        table: &Table,
    ) -> Vec<u8> {
        let mut res: Vec<u8> = vec![0x0, 0x0, 0x0, 0x2];
        let mut metadata: Vec<u8> = Vec::new();
        let flags: i32 = 0;
        metadata.append(&mut flags.to_be_bytes().to_vec());

        if query_cols[0] == "*" {
            metadata.append(&mut table_cols.len().to_be_bytes().to_vec())
        } else {
            metadata.append(&mut query_cols.len().to_be_bytes().to_vec())
        }

        let cols_name_and_type = table.get_columns_name_and_data_type();
        for (col_name, data_type) in cols_name_and_type {
            let col_type = ColType::from(data_type);
            metadata.append(&mut encode_string_to_bytes(&col_name));
            metadata.append(&mut col_type.as_bytes())
        }

        let rows_count = result.len() as i32;

        let mut rows_content: Vec<u8> = Vec::new();
        for row in result {
            for value in row {
                let value_lenght = value.len() as i32;
                rows_content.append(&mut value_lenght.to_be_bytes().to_vec());
                rows_content.append(&mut value.as_bytes().to_vec());
            }
        }
        res.append(&mut metadata);
        res.append(&mut rows_count.to_be_bytes().to_vec());
        res.append(&mut rows_content);

        res
    }

    fn generate_row_to_select(
        table_row: &[String],
        table_cols: &[String],
        query_cols: &[String],
    ) -> Vec<String> {
        let mut new_row: Vec<String> = Vec::new();
        if query_cols.len() == 1 && query_cols[0] == "*" {
            new_row = table_row.to_vec();
        } else {
            for query_col in query_cols {
                if let Some(j) = table_cols
                    .iter()
                    .position(|table_col| *table_col == *query_col)
                {
                    new_row.push(table_row[j].clone());
                }
            }
        }
        new_row.push("\n".to_string());
        new_row
    }

    fn validate_update_columns(
        table_ops: &TableOperations,
        assignments: &[Assignment],
    ) -> Result<()> {
        for assignment in assignments {
            match assignment {
                Assignment::ColumnNameTerm(col, _) => {
                    table_ops.validate_columns(&[col.get_name().to_string()])?;
                }
                Assignment::ColumnNameColTerm(target_col, source_col, _) => {
                    table_ops.validate_columns(&[
                        target_col.get_name().to_string(),
                        source_col.get_name().to_string(),
                    ])?;
                }
                Assignment::ColumnNameListCol(target_col, _, source_col) => {
                    table_ops.validate_columns(&[
                        target_col.get_name().to_string(),
                        source_col.get_name().to_string(),
                    ])?;
                }
            }
        }
        Ok(())
    }

    fn update_row_value(
        row: &mut [String],
        assignment: &Assignment,
        columns: &[String],
    ) -> Result<()> {
        match assignment {
            Assignment::ColumnNameTerm(col, term) => {
                if let Some(col_index) = columns
                    .iter()
                    .position(|c| c == &col.get_name().to_string())
                {
                    row[col_index] = term.get_value().to_string();
                }
            }
            Assignment::ColumnNameColTerm(target_col, _, term) => {
                if let Some(col_index) = columns
                    .iter()
                    .position(|c| c == &target_col.get_name().to_string())
                {
                    row[col_index] = term.get_value().to_string();
                }
            }
            Assignment::ColumnNameListCol(target_col, _, source_col) => {
                if let Some(col_index) = columns
                    .iter()
                    .position(|c| c == &target_col.get_name().to_string())
                {
                    row[col_index] = source_col.get_name().to_string();
                }
            }
        }
        Ok(())
    }
}

struct TablePath {
    storage_addr: String,
    keyspace: String,
    table_name: String,
}

impl TablePath {
    fn new(
        storage_addr: &str,
        keyspace: Option<String>,
        table_name: &str,
        default_keyspace: &str,
    ) -> Self {
        let keyspace = keyspace.unwrap_or_else(|| default_keyspace.to_string());
        Self {
            storage_addr: storage_addr.to_string(),
            keyspace,
            table_name: table_name.to_string(),
        }
    }

    fn full_path(&self) -> String {
        format!(
            "{}/{}/{}.csv",
            self.storage_addr, self.keyspace, self.table_name
        )
    }
}

struct TableOperations {
    path: TablePath,
    columns: Vec<String>,
}

impl TableOperations {
    fn new(path: TablePath) -> Result<Self> {
        let file = OpenOptions::new()
            .read(true)
            .open(path.full_path())
            .map_err(|e| Error::ServerError(e.to_string()))?;

        let mut reader = BufReader::new(&file);
        let mut header = String::new();
        reader
            .read_line(&mut header)
            .map_err(|e| Error::ServerError(e.to_string()))?;

        if header.trim().is_empty() {
            return Err(Error::ServerError(format!(
                "No se pudo leer la tabla con ruta {}",
                path.full_path()
            )));
        }

        let columns = header.trim().split(',').map(|s| s.to_string()).collect();

        Ok(Self { path, columns })
    }

    fn validate_columns(&self, columns: &[String]) -> Result<()> {
        for col in columns {
            if !self.columns.contains(col) {
                return Err(Error::ServerError(format!(
                    "La tabla con ruta {} no contiene la columna {}",
                    self.path.full_path(),
                    col
                )));
            }
        }
        Ok(())
    }

    fn read_rows(&self) -> Result<Vec<Vec<String>>> {
        let file = OpenOptions::new()
            .read(true)
            .open(self.path.full_path())
            .map_err(|e| Error::ServerError(e.to_string()))?;

        let reader = BufReader::new(file);
        let mut rows = Vec::new();

        for line in reader.lines().skip(1) {
            let line = line.map_err(|e| Error::ServerError(e.to_string()))?;
            if !line.trim().is_empty() {
                rows.push(line.trim().split(',').map(|s| s.to_string()).collect());
            }
        }

        Ok(rows)
    }

    fn write_rows(&self, rows: &[Vec<String>]) -> Result<()> {
        let mut content = self.columns.join(",");
        content.push('\n');

        for row in rows {
            content.push_str(&row.join(","));
            content.push('\n');
        }

        std::fs::write(self.path.full_path(), content)
            .map_err(|e| Error::ServerError(e.to_string()))
    }
}

struct RowOperations;

impl RowOperations {
    fn verify_row_conditions(
        rows: &[Vec<String>],
        conditions: &[Condition],
        columns: &[String],
    ) -> Result<bool> {
        DiskHandler::verify_conditions(rows, conditions, columns)
    }

    fn should_process_row(
        row: &[String],
        if_condition: &IfCondition,
        columns: &[String],
        where_clause: Option<&Where>,
    ) -> Result<bool> {
        let passes_where = match where_clause {
            Some(the_where) => the_where.filter(row, columns)?,
            None => true,
        };

        if !passes_where {
            return Ok(false);
        }

        let passes_conditions = match if_condition {
            IfCondition::Conditions(conditions) => {
                Self::verify_row_conditions(&[row.to_vec()], conditions, columns)?
            }
            IfCondition::Exists => true,
            _ => true,
        };

        Ok(passes_conditions)
    }
}

/// Estructura común para manejar paths
pub struct TablePath {
    /// Dirección del storage
    pub storage_addr: String,
    /// Keyspace de la tabla
    pub keyspace: String,
    /// Nombre de la tabla
    pub table_name: String,
}

impl TablePath {
    /// Crea una nueva instancia de `TablePath`.
    pub fn new(
        storage_addr: &str,
        keyspace: Option<String>,
        table_name: &str,
        default_keyspace: &str,
    ) -> Self {
        let keyspace = keyspace.unwrap_or_else(|| default_keyspace.to_string());
        Self {
            storage_addr: storage_addr.to_string(),
            keyspace,
            table_name: table_name.to_string(),
        }
    }

    /// Devuelve el path completo de la tabla.
    pub fn full_path(&self) -> String {
        format!(
            "{}/{}/{}.csv",
            self.storage_addr, self.keyspace, self.table_name
        )
    }
}

/// Estructura para manejar operaciones comunes sobre tablas
pub struct TableOperations {
    /// Ruta de la tabla
    pub path: TablePath,
    /// Columnas de la tabla
    pub columns: Vec<String>,
}

impl TableOperations {
    /// Crea una nueva instancia de `TableOperations`.
    pub fn new(path: TablePath) -> Result<Self> {
        let file = OpenOptions::new()
            .read(true)
            .open(path.full_path())
            .map_err(|e| Error::ServerError(e.to_string()))?;

        let mut reader = BufReader::new(&file);
        let mut header = String::new();
        reader
            .read_line(&mut header)
            .map_err(|e| Error::ServerError(e.to_string()))?;

        if header.trim().is_empty() {
            return Err(Error::ServerError(format!(
                "No se pudo leer la tabla con ruta {}",
                path.full_path()
            )));
        }

        let columns = header.trim().split(',').map(|s| s.to_string()).collect();

        Ok(Self { path, columns })
    }

    /// Valida que las columnas existan en la tabla.
    pub fn validate_columns(&self, columns: &[String]) -> Result<()> {
        for col in columns {
            if !self.columns.contains(col) {
                return Err(Error::ServerError(format!(
                    "La tabla con ruta {} no contiene la columna {}",
                    self.path.full_path(),
                    col
                )));
            }
        }
        Ok(())
    }

    /// Lee las filas de la tabla.
    pub fn read_rows(&self) -> Result<Vec<Vec<String>>> {
        let file = OpenOptions::new()
            .read(true)
            .open(self.path.full_path())
            .map_err(|e| Error::ServerError(e.to_string()))?;

        let reader = BufReader::new(file);
        let mut rows = Vec::new();

        for line in reader.lines().skip(1) {
            let line = line.map_err(|e| Error::ServerError(e.to_string()))?;
            if !line.trim().is_empty() {
                rows.push(line.trim().split(',').map(|s| s.to_string()).collect());
            }
        }

        Ok(rows)
    }

    /// Escribe las filas en la tabla.
    pub fn write_rows(&self, rows: &[Vec<String>]) -> Result<()> {
        let mut content = self.columns.join(",");
        content.push('\n');

        for row in rows {
            content.push_str(&row.join(","));
            content.push('\n');
        }

        std::fs::write(self.path.full_path(), content)
            .map_err(|e| Error::ServerError(e.to_string()))
    }
}<|MERGE_RESOLUTION|>--- conflicted
+++ resolved
@@ -1,41 +1,6 @@
 //! Módulo para manejo del almacenamiento en disco.
 
 use crate::parser::{
-    assignment::Assignment,
-    data_types::term::Term,
-    primary_key::PrimaryKey,
-    statements::{
-        ddl_statement::{
-            create_keyspace::CreateKeyspace, create_table::CreateTable, option::Options,
-        },
-        dml_statement::main_statements::{
-            insert::Insert,
-            select::{order_by::OrderBy, ordering::ProtocolOrdering, select_operation::Select},
-            update::Update,
-        },
-    },
-};
-use crate::protocol::{
-    aliases::{results::Result, types::Byte},
-    errors::error::Error,
-    messages::responses::result::col_type::ColType,
-    traits::Byteable,
-    utils::encode_string_to_bytes,
-};
-use crate::server::nodes::{graph::NODES_PATH, node::NodeId};
-
-use std::{
-    fs::{create_dir, OpenOptions},
-    io::{BufRead, BufReader, BufWriter, Read, Seek, SeekFrom, Write},
-    path::Path,
-    str::FromStr,
-};
-
-use super::{keyspace::Keyspace, replication_strategy::ReplicationStrategy, table::Table};
-<<<<<<< HEAD
-=======
-use crate::{
-    parser::{
         assignment::Assignment,
         data_types::{constant::Constant, term::Term},
         primary_key::PrimaryKey,
@@ -56,17 +21,24 @@
                 r#where::{operator::Operator, where_parser::Where},
             },
         },
-    },
-    protocol::{
+};
+use crate::protocol::{
         aliases::{results::Result, types::Byte},
         errors::error::Error,
         messages::responses::result::col_type::ColType,
         traits::Byteable,
         utils::encode_string_to_bytes,
-    },
-    server::nodes::node::NodeId,
 };
->>>>>>> 3a304bcc
+use crate::server::nodes::{graph::NODES_PATH, node::NodeId};
+
+use std::{
+    fs::{create_dir, OpenOptions},
+    io::{BufRead, BufReader, BufWriter, Read, Seek, SeekFrom, Write},
+    path::Path,
+    str::FromStr,
+};
+
+use super::{keyspace::Keyspace, replication_strategy::ReplicationStrategy, table::Table};
 
 /// Encargado de hacer todas las operaciones sobre archivos en disco.
 pub struct DiskHandler;
@@ -80,7 +52,6 @@
         let storage_addr: String = format!("{}/storage_node_{}", main_path, id);
         DiskHandler::create_directory(&storage_addr);
         storage_addr
-<<<<<<< HEAD
     }
 
     /// Obtiene la ruta de almacenamiento de un nodo dado su ID.
@@ -139,7 +110,6 @@
         }
 
         Ok(())
-=======
     }
 
     /// Crea un nuevo keyspace en el caso que corresponda.
@@ -426,7 +396,6 @@
             .split(',')
             .map(|s| s.to_string())
             .collect()
->>>>>>> 3a304bcc
     }
 
     fn order_and_save_rows(

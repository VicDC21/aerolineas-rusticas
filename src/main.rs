use std::env::args;

use aerolineas_rusticas::{
<<<<<<< HEAD
    client::cli::Client,
    protocol::aliases::results::Result,
    server::nodes::{graph::NodesGraph, node::Node},
    simulator::flight_simulator::run_sim,
=======
    client::cli::Client, protocol::aliases::results::Result, server::nodes::graph::NodesGraph,
    simulator::cli::run_sim,
>>>>>>> 39e52d12
};

#[cfg(feature = "gui")]
use aerolineas_rusticas::interface::run::run_app;

/// Imprime por pantalla el error
fn print_err(res: Result<()>) {
    if let Err(err) = res {
        println!("{}", err);
    }
}

fn main() {
    let argv = args().collect::<Vec<String>>();
    let how_to_use = "Uso:\n\ncargo run [cli | --features \"gui\" gui | sim | sv | nd [echo]]\n";
    if argv.len() < 2 {
        println!("{}", how_to_use);
        return;
    }

    match argv[1].to_ascii_lowercase().as_str() {
        "sv" => {
            let mut graph = if argv.len() == 3 && argv[2].to_ascii_lowercase() == "echo" {
                NodesGraph::echo_mode()
            } else {
                NodesGraph::parsing_mode()
            };
            print_err(graph.init());
        }
        "nd" => {
            if argv.len() >= 3 {
                match argv[2].parse::<u8>() {
                    Ok(id) => {
                        if argv.len() == 4 && argv[3].to_ascii_lowercase() == "echo" {
                            print_err(Node::init_in_echo_mode(id))
                        } else {
                            print_err(Node::init_in_parsing_mode(id))
                        }
                    }
                    Err(_) => {
                        println!("El id debe ser un número entero entre 0 y 255.");
                    }
                }
            } else {
                println!("Uso:\n\ncargo run nd <id> [echo]\n");
            };
        }
        "cli" => {
            let mut client = Client::default();
            print_err(client.echo());
        }
        "gui" => {
            #[cfg(feature = "gui")]
            print_err(run_app());

            #[cfg(not(feature = "gui"))]
            println!("Se quizo ejecutar 'gui', pero la feature relevante no está activada. Prueba con:\n\ncargo run --features \"gui\" gui\n")
        }
        "sim" => {
            let client = Client::default();
            print_err(run_sim(client));
        }
        _ => {
            println!("{}", how_to_use);
        }
    }
}<|MERGE_RESOLUTION|>--- conflicted
+++ resolved
@@ -1,15 +1,10 @@
 use std::env::args;
 
 use aerolineas_rusticas::{
-<<<<<<< HEAD
     client::cli::Client,
     protocol::aliases::results::Result,
     server::nodes::{graph::NodesGraph, node::Node},
-    simulator::flight_simulator::run_sim,
-=======
-    client::cli::Client, protocol::aliases::results::Result, server::nodes::graph::NodesGraph,
     simulator::cli::run_sim,
->>>>>>> 39e52d12
 };
 
 #[cfg(feature = "gui")]

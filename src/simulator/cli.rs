use crate::{
<<<<<<< HEAD
    client::cli::Client, protocol::aliases::types::Int, protocol::errors::error::Error,
=======
    client::cli::Client,
    protocol::aliases::{
        results::Result,
        types::{Double, Int},
    },
    protocol::errors::error::Error,
>>>>>>> ed22f76c
    simulator::flight_simulator::FlightSimulator,
};

const MAX_THREADS: usize = 16;

/// Ejecuta el simulador de vuelos.
pub fn run_sim(client: Client) -> Result<()> {
    match FlightSimulator::new(MAX_THREADS, client) {
        Ok(simulator) => loop {
            println!("\nSimulador de Vuelos");
            println!("1. Añadir vuelo");
            println!("2. Ver estado de un vuelo");
            println!("3. Ver todos los vuelos");
            println!("4. Ver aeropuertos disponibles");
            println!("5. Salir");

            let mut input = String::new();
            if let Err(err) = std::io::stdin().read_line(&mut input) {
                break Err(Error::ServerError(format!(
                    "Error al leer la entrada: {}",
                    err
                )));
            }

            match input.trim() {
                "1" => handle_add_flight(&simulator)?,
                "2" => handle_view_flight(&simulator)?,
                "3" => handle_view_all_flights(&simulator),
                "4" => handle_view_airports(&simulator),
                "5" => break Ok(()),
                _ => println!("Opción no válida"),
            }
        },
        Err(e) => Err(e),
    }
}

fn handle_add_flight(simulator: &FlightSimulator) -> Result<()> {
    println!("ID de vuelo:");
    let mut flight_id = String::new();
    if let Err(err) = std::io::stdin().read_line(&mut flight_id) {
        return Err(Error::ServerError(format!(
            "Error al leer la entrada: {}",
            err
        )));
    }

    println!("Código del aeropuerto de origen:");
    let mut origin = String::new();
    if let Err(err) = std::io::stdin().read_line(&mut origin) {
        return Err(Error::ServerError(format!(
            "Error al leer la entrada: {}",
            err
        )));
    }

    println!("Código del aeropuerto de destino:");
    let mut dest = String::new();
    if let Err(err) = std::io::stdin().read_line(&mut dest) {
        return Err(Error::ServerError(format!(
            "Error al leer la entrada: {}",
            err
        )));
    }

<<<<<<< HEAD
    match flight_id.trim().parse::<Int>() {
        Ok(id) => {
            match simulator.add_flight(id, origin.trim().to_string(), dest.trim().to_string()) {
                Ok(_) => println!("Vuelo añadido exitosamente"),
                Err(e) => println!("Error al añadir vuelo: {}", e),
            }
        }
        Err(_) => println!("Error: El ID de vuelo debe ser un entero válido"),
    }
}

fn check_if_there_are_flights(simulator: &FlightSimulator) -> bool {
    if simulator.get_all_flights().is_empty() {
        println!("No hay vuelos activos");
        return false;
    }
    true
}

fn handle_view_flight(simulator: &FlightSimulator) {
    if !check_if_there_are_flights(simulator) {
        return;
    }

=======
    println!("Velocidad promedio (km/h):");
    let mut speed = String::new();
    if let Err(err) = std::io::stdin().read_line(&mut speed) {
        return Err(Error::ServerError(format!(
            "Error al leer la entrada: {}",
            err
        )));
    }

    match speed.trim().parse::<Double>() {
        Ok(speed) => match flight_id.trim().parse::<Int>() {
            Ok(id) => match simulator.add_flight(
                id,
                origin.trim().to_string(),
                dest.trim().to_string(),
                speed,
            ) {
                Ok(_) => println!("Vuelo añadido exitosamente"),
                Err(e) => return Err(Error::ServerError(format!("Error al añadir vuelo: {}", e))),
            },
            Err(_) => {
                return Err(Error::ServerError(
                    "El ID de vuelo debe ser un entero válido".to_string(),
                ))
            }
        },
        Err(_) => {
            return Err(Error::ServerError(
                "La velocidad debe ser un número válido".to_string(),
            ))
        }
    }
    Ok(())
}

fn handle_view_flight(simulator: &FlightSimulator) -> Result<()> {
>>>>>>> ed22f76c
    println!("Ingrese el ID de vuelo:");
    let mut flight_id = String::new();
    if let Err(err) = std::io::stdin().read_line(&mut flight_id) {
        return Err(Error::ServerError(format!(
            "Error al leer la entrada: {}",
            err
        )));
    }

    match flight_id.trim().parse::<Int>() {
        Ok(id) => match simulator.get_flight_data(id) {
            Some(flight) => {
                println!("\nInformación del vuelo {}:", flight.flight_id);
                println!("Origen: {}", flight.orig);
                println!("Destino: {}", flight.dest);
                println!("Estado: {:?}", flight.state);
                println!(
                    "Posición actual: ({:.4}, {:.4})",
                    flight.lat(),
                    flight.lon()
                );
                println!("Altitud: {:.2} ft", flight.altitude_ft);
                println!("Velocidad actual: {:.2} km/h", flight.get_spd());
                println!("Velocidad promedio: {:.2} km/h", flight.avg_spd());
                println!("Combustible restante: {:.2} %", flight.fuel);
            }
            None => println!("Vuelo no encontrado"),
        },
        Err(_) => {
            return Err(Error::ServerError(
                "El ID de vuelo debe ser un número entero válido".to_string(),
            ))
        }
    }
    Ok(())
}

fn handle_view_all_flights(simulator: &FlightSimulator) {
    if !check_if_there_are_flights(simulator) {
        return;
    }

    let flights = simulator.get_all_flights();
    println!("\nVuelos activos:");
    for flight in flights {
        println!("\nVuelo {}:", flight.flight_id);
        println!("  Origen: {}", flight.orig);
        println!("  Destino: {}", flight.dest);
        println!("  Estado: {:?}", flight.state);
    }
}

fn handle_view_airports(simulator: &FlightSimulator) {
    println!("Aeropuertos disponibles:");
    for (code, airport) in simulator.airports.iter() {
        println!(
            "{}: {} ({}, {})",
            code, airport.name, airport.municipality, airport.country.name
        );
    }
}<|MERGE_RESOLUTION|>--- conflicted
+++ resolved
@@ -1,14 +1,10 @@
 use crate::{
-<<<<<<< HEAD
-    client::cli::Client, protocol::aliases::types::Int, protocol::errors::error::Error,
-=======
     client::cli::Client,
     protocol::aliases::{
         results::Result,
         types::{Double, Int},
     },
     protocol::errors::error::Error,
->>>>>>> ed22f76c
     simulator::flight_simulator::FlightSimulator,
 };
 
@@ -74,7 +70,6 @@
         )));
     }
 
-<<<<<<< HEAD
     match flight_id.trim().parse::<Int>() {
         Ok(id) => {
             match simulator.add_flight(id, origin.trim().to_string(), dest.trim().to_string()) {
@@ -99,44 +94,6 @@
         return;
     }
 
-=======
-    println!("Velocidad promedio (km/h):");
-    let mut speed = String::new();
-    if let Err(err) = std::io::stdin().read_line(&mut speed) {
-        return Err(Error::ServerError(format!(
-            "Error al leer la entrada: {}",
-            err
-        )));
-    }
-
-    match speed.trim().parse::<Double>() {
-        Ok(speed) => match flight_id.trim().parse::<Int>() {
-            Ok(id) => match simulator.add_flight(
-                id,
-                origin.trim().to_string(),
-                dest.trim().to_string(),
-                speed,
-            ) {
-                Ok(_) => println!("Vuelo añadido exitosamente"),
-                Err(e) => return Err(Error::ServerError(format!("Error al añadir vuelo: {}", e))),
-            },
-            Err(_) => {
-                return Err(Error::ServerError(
-                    "El ID de vuelo debe ser un entero válido".to_string(),
-                ))
-            }
-        },
-        Err(_) => {
-            return Err(Error::ServerError(
-                "La velocidad debe ser un número válido".to_string(),
-            ))
-        }
-    }
-    Ok(())
-}
-
-fn handle_view_flight(simulator: &FlightSimulator) -> Result<()> {
->>>>>>> ed22f76c
     println!("Ingrese el ID de vuelo:");
     let mut flight_id = String::new();
     if let Err(err) = std::io::stdin().read_line(&mut flight_id) {

--- conflicted
+++ resolved
@@ -78,21 +78,9 @@
         let (flight, dest_coords, dest_elevation) =
             self.initialize_flight(flight_id, origin, destination, avg_speed)?;
 
-<<<<<<< HEAD
         if let Ok(mut flight_list) = self.flights.lock() {
             flight_list.push(flight.clone());
         }
-=======
-        let flight = LiveFlightData::new(
-            flight_id,
-            (origin_airport.name, destination_airport.name),
-            timestamp,
-            (avg_speed, 1.0),
-            origin_airport.position,
-            origin_airport.elevation_ft.unwrap_or(0) as f64,
-            (FlightType::Departing, FlightState::Preparing),
-        );
->>>>>>> 5ca4f7d3
 
         let flights = Arc::clone(&self.flights);
         let client = self.client.clone();
@@ -181,11 +169,7 @@
                 params.dest_coords.1,
             );
 
-<<<<<<< HEAD
             _distance_traveled = total_distance - step_distance;
-=======
-            flight.set_spd(flight.avg_spd() * (1.0 + rng.gen_range(-0.05..0.05)));
->>>>>>> 5ca4f7d3
 
             let progress_factor = _distance_traveled / total_distance;
             let current_fuel =
@@ -210,21 +194,12 @@
         fuel: f64,
     ) -> Result<(), Error> {
         let incoming_query = format!(
-<<<<<<< HEAD
             "INSERT INTO vuelos_entrantes_en_vivo (id, orig, dest, llegada, pos_lat, pos_lon, estado, velocidad, altitud, nivel_combustible) VALUES ({}, '{}', '{}', {}, {:.4}, {:.4}, '{}', {}, {}, {});",
             flight.flight_id, flight.orig, flight.dest, timestamp, flight.lat(), flight.lon(), flight.state.clone() as i32, flight.spd, flight.altitude_ft, fuel);
 
         let departing_query = format!(
             "INSERT INTO vuelos_salientes_en_vivo (id, orig, dest, salida, pos_lat, pos_lon, estado, velocidad, altitud, nivel_combustible) VALUES ({}, '{}', '{}', {}, {:.4}, {:.4}, '{}', {}, {}, {});",
             flight.flight_id, flight.orig, flight.dest, timestamp, flight.lat(), flight.lon(), flight.state.clone() as i32, flight.spd, flight.altitude_ft, fuel);
-=======
-            "INSERT INTO vuelos_entrantes_en_vivo (id, orig, dest, llegada, pos_lat, pos_lon, estado, velocidad, altitud, nivel_combustible) VALUES ({}, '{}', '{}', {}, {}, {}, '{}', {}, {}, {});",
-            flight.flight_id, flight.orig, flight.dest, timestamp, flight.lat(), flight.lon(), flight.state.clone() as i32, flight.get_spd(), flight.altitude_ft, 100.0);
-
-        let departing_query = format!(
-            "INSERT INTO vuelos_salientes_en_vivo (id, orig, dest, salida, pos_lat, pos_lon, estado, velocidad, altitud, nivel_combustible) VALUES ({}, '{}', '{}', {}, {}, {}, '{}', {}, {}, {});",
-            flight.flight_id, flight.orig, flight.dest, timestamp, flight.lat(), flight.lon(), flight.state.clone() as i32, flight.get_spd(), flight.altitude_ft, 100.0);
->>>>>>> 5ca4f7d3
 
         Self::send_insert_query(&incoming_query, &mut client.clone())?;
         Self::send_insert_query(&departing_query, &mut client.clone())?;

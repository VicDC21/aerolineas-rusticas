--- conflicted
+++ resolved
@@ -81,7 +81,10 @@
         let (flight, dest_coords, dest_elevation) =
             self.initialize_flight(flight_id, origin, destination, avg_speed)?;
 
-<<<<<<< HEAD
+        if let Ok(mut flight_list) = self.flights.lock() {
+            flight_list.push(flight.clone());
+        }
+
         let timestamp = std::time::SystemTime::now()
             .duration_since(std::time::UNIX_EPOCH)
             .unwrap_or_else(|_| Duration::from_secs(0))
@@ -96,11 +99,6 @@
             origin_airport.elevation_ft.unwrap_or(0) as f64,
             (FlightType::Departing, FlightState::Preparing),
         );
-=======
-        if let Ok(mut flight_list) = self.flights.lock() {
-            flight_list.push(flight.clone());
-        }
->>>>>>> 969af98e
 
         let flights = Arc::clone(&self.flights);
         let client = self.client.clone();
@@ -208,21 +206,12 @@
         fuel: Double,
     ) -> Result<(), Error> {
         let incoming_query = format!(
-<<<<<<< HEAD
             "INSERT INTO vuelos_entrantes_en_vivo (id, orig, dest, llegada, pos_lat, pos_lon, estado, velocidad, altitud, nivel_combustible) VALUES ({}, '{}', '{}', {}, {}, {}, '{}', {}, {}, {});",
             flight.flight_id, flight.orig, flight.dest, timestamp, flight.lat(), flight.lon(), flight.state as i32, flight.get_spd(), flight.altitude_ft, 100.0);
 
         let departing_query = format!(
             "INSERT INTO vuelos_salientes_en_vivo (id, orig, dest, salida, pos_lat, pos_lon, estado, velocidad, altitud, nivel_combustible) VALUES ({}, '{}', '{}', {}, {}, {}, '{}', {}, {}, {});",
             flight.flight_id, flight.orig, flight.dest, timestamp, flight.lat(), flight.lon(), flight.state as i32, flight.get_spd(), flight.altitude_ft, 100.0);
-=======
-            "INSERT INTO vuelos_entrantes_en_vivo (id, orig, dest, llegada, pos_lat, pos_lon, estado, velocidad, altitud, nivel_combustible) VALUES ({}, '{}', '{}', {}, {:.4}, {:.4}, '{}', {}, {}, {});",
-            flight.flight_id, flight.orig, flight.dest, timestamp, flight.lat(), flight.lon(), flight.state.clone() as Int, flight.spd, flight.altitude_ft, fuel);
-
-        let departing_query = format!(
-            "INSERT INTO vuelos_salientes_en_vivo (id, orig, dest, salida, pos_lat, pos_lon, estado, velocidad, altitud, nivel_combustible) VALUES ({}, '{}', '{}', {}, {:.4}, {:.4}, '{}', {}, {}, {});",
-            flight.flight_id, flight.orig, flight.dest, timestamp, flight.lat(), flight.lon(), flight.state.clone() as Int, flight.spd, flight.altitude_ft, fuel);
->>>>>>> 969af98e
 
         Self::send_insert_query(&incoming_query, &mut client.clone())?;
         Self::send_insert_query(&departing_query, &mut client.clone())?;

use {
    crate::{
        client::{
            cli::{get_client_connection, Client},
            protocol_result::ProtocolResult,
        },
        data::{
            airports::airp::{Airport, AirportsMap},
            flights::{states::FlightState, types::FlightType},
            tracking::live_flight_data::LiveFlightData,
        },
        protocol::{
            aliases::types::{Double, Int, Long},
            errors::error::Error,
        },
        server::pool::threadpool::ThreadPool,
        simulator::utils::FlightCalculations,
    },
    rand::thread_rng,
    std::{
        net::TcpStream,
        sync::{Arc, Mutex},
        thread,
        time::{Duration, Instant, SystemTime, UNIX_EPOCH},
    },
};

/// La duración de una simulación.
const FLIGHT_LIMIT_SECS: u64 = 60;

struct FlightSimulationParams {
    dest_coords: (Double, Double),
    dest_elevation: Double,
    simulation_start: Instant,
    simulation_limit: Duration,
    step_size: Double,
    fuel_consumption_rate: Double,
}

/// Simulador de vuelos.
pub struct FlightSimulator {
    /// Aeropuertos disponibles.
    pub airports: Arc<AirportsMap>,
    flights: Arc<Mutex<Vec<LiveFlightData>>>,
    thread_pool: ThreadPool,
    client: Client,
}

impl FlightSimulator {
    /// Crea un nuevo simulador de vuelos con un número máximo de hilos y un cliente.
    pub fn new(max_threads: usize, client: Client) -> Result<Self, Error> {
        let airports = Airport::get_all()?;

        Ok(FlightSimulator {
            flights: Arc::new(Mutex::new(Vec::new())),
            thread_pool: ThreadPool::build(max_threads)?,
            client,
            airports: Arc::new(airports),
        })
    }

    /// Obtiene los datos específicos de un vuelo según el id solicitado.
    pub fn get_flight_data(&self, flight_id: Int) -> Option<LiveFlightData> {
        if let Ok(flights) = self.flights.lock() {
            flights.iter().find(|f| f.flight_id == flight_id).cloned()
        } else {
            None
        }
    }

    /// Obtiene datos principales de todos los vuelos cargados al simulador.
    pub fn get_all_flights(&self) -> Vec<LiveFlightData> {
        self.flights
            .lock()
            .map(|flights| flights.clone())
            .unwrap_or_default()
    }

    /// Agrega un vuelo al simulador con un id, aeropuerto de origen y destino, y velocidad promedio.
    pub fn add_flight(
        &self,
        flight_id: Int,
        origin: String,
        destination: String,
    ) -> Result<(), Error> {
        if self.get_flight_data(flight_id).is_some() {
            return Err(Error::ServerError(format!(
                "El vuelo con id {} ya existe",
                flight_id
            )));
        }

        let (flight, dest_coords, dest_elevation) =
            self.initialize_flight(flight_id, origin, destination)?;

        if let Ok(mut flight_list) = self.flights.lock() {
            flight_list.push(flight.clone());
        }

        let flights = Arc::clone(&self.flights);
        let client = self.client.clone();

        self.thread_pool.execute(move || {
            thread::spawn(move || {
                Self::simulate_flight(flights, flight, client, dest_coords, dest_elevation);
            });
            Ok(())
        })
    }

    fn simulate_flight(
        flights: Arc<Mutex<Vec<LiveFlightData>>>,
        mut flight: LiveFlightData,
        client: Client,
        dest_coords: (Double, Double),
        dest_elevation: Double,
    ) {
        let mut rng = thread_rng();
        let _ = Self::prepare_flight(&flights, &mut flight, &client);

        let (total_distance, fuel_consumption_rate) =
            Self::initialize_flight_parameters(&flight, dest_coords);

        thread::sleep(Duration::from_secs(2));

        flight.state = FlightState::InCourse;
        Self::update_flight_in_list(&flights, &flight);

        let simulation_start = Instant::now();
        let simulation_limit = Duration::from_secs(FLIGHT_LIMIT_SECS);
        let step_size = total_distance / 50.0;

        let params = FlightSimulationParams {
            dest_coords,
            dest_elevation,
            simulation_start,
            simulation_limit,
            step_size,
            fuel_consumption_rate,
        };

        Self::run_flight_simulation(&flights, &mut flight, &client, &params, &mut rng);

        let _ = Self::finish_flight(
            &flights,
            &mut flight,
            dest_coords,
            dest_elevation,
            &client,
            params.simulation_start.elapsed().as_secs_f64(),
        );
    }

    fn run_flight_simulation(
        flights: &Arc<Mutex<Vec<LiveFlightData>>>,
        flight: &mut LiveFlightData,
        client: &Client,
        params: &FlightSimulationParams,
        rng: &mut rand::rngs::ThreadRng,
    ) {
        while params.simulation_start.elapsed() < params.simulation_limit {
            let progress = params.simulation_start.elapsed().as_secs_f64()
                / params.simulation_limit.as_secs_f64();

            Self::update_flight_position(
                flight,
                params.dest_coords,
                params.step_size,
                progress,
                params.dest_elevation,
                rng,
            );

            flight.fuel = (flight.fuel - params.fuel_consumption_rate).max(0.0);

            Self::update_flight_in_list(flights, flight);

            let timestamp = SystemTime::now()
                .duration_since(UNIX_EPOCH)
                .unwrap_or_else(|_| Duration::from_secs(0))
                .as_secs() as Long;

            let _ = Self::send_flight_update(
                flight,
                timestamp,
                client,
                flight.fuel,
                params.simulation_start.elapsed().as_secs_f64(),
            );
            thread::sleep(Duration::from_secs(1));
        }
    }

    fn send_flight_update(
        flight: &LiveFlightData,
        timestamp: Long,
        client: &Client,
        fuel: Double,
        elapsed: Double,
    ) -> Result<(), Error> {
        let incoming_query = format!(
            "INSERT INTO vuelos_entrantes_en_vivo (id, orig, dest, llegada, pos_lat, pos_lon, estado, velocidad, altitud, nivel_combustible, duracion) VALUES ({}, '{}', '{}', {}, {}, {}, '{}', {}, {}, {}, {});",
            flight.flight_id, flight.orig, flight.dest, timestamp, flight.lat(), flight.lon(), flight.state, flight.get_spd(), flight.altitude_ft, fuel, elapsed);

        let departing_query = format!(
            "INSERT INTO vuelos_salientes_en_vivo (id, orig, dest, salida, pos_lat, pos_lon, estado, velocidad, altitud, nivel_combustible, duracion) VALUES ({}, '{}', '{}', {}, {}, {}, '{}', {}, {}, {}, {});",
            flight.flight_id, flight.orig, flight.dest, timestamp, flight.lat(), flight.lon(), flight.state, flight.get_spd(), flight.altitude_ft, fuel, elapsed);

        Self::send_insert_query(&incoming_query, &mut client.clone())?;
        Self::send_insert_query(&departing_query, &mut client.clone())?;

        Ok(())
    }

    fn send_insert_query(query: &str, client: &mut Client) -> Result<(), Error> {
        let mut tcp_stream = client.connect()?;
        let mut client_connection = get_client_connection()?;
        let mut tls_stream: rustls::Stream<'_, rustls::ClientConnection, TcpStream> =
            rustls::Stream::new(&mut client_connection, &mut tcp_stream);
        let protocol_result = client.send_query(query, &mut tls_stream)?;

        if let ProtocolResult::QueryError(err) = protocol_result {
            println!("{}", err);
        }

        Ok(())
    }

    fn initialize_flight(
        &self,
        flight_id: Int,
        origin: String,
        destination: String,
    ) -> Result<(LiveFlightData, (Double, Double), Double), Error> {
        let (origin_airport, destination_airport) =
            self.validate_airports(&origin, &destination)?;

        let timestamp = SystemTime::now()
            .duration_since(UNIX_EPOCH)
            .unwrap_or_else(|_| Duration::from_secs(0))
            .as_secs() as Long;

        let origin_coords = (origin_airport.position.0, origin_airport.position.1);
        let dest_coords = (
            destination_airport.position.0,
            destination_airport.position.1,
        );

        let flight = LiveFlightData::new(
            flight_id,
            (origin_airport.ident, destination_airport.ident),
            (timestamp, 0.0),
            (6000.0, 100.0),
            origin_coords,
            origin_airport.elevation_ft.unwrap_or(0) as Double,
            (FlightType::Departing, FlightState::Preparing),
        );

        Ok((
            flight,
            dest_coords,
            destination_airport.elevation_ft.unwrap_or(0) as Double,
        ))
    }

    fn validate_airports(
        &self,
        origin: &str,
        destination: &str,
    ) -> Result<(Airport, Airport), Error> {
        let origin_airport = self
            .airports
            .get(origin)
            .ok_or_else(|| {
                Error::ServerError(format!("Aeropuerto de origen '{}' no encontrado", origin))
            })?
            .clone();

        let destination_airport = self
            .airports
            .get(destination)
            .ok_or_else(|| {
                Error::ServerError(format!(
                    "Aeropuerto de destino '{}' no encontrado",
                    destination
                ))
            })?
            .clone();

        Ok((origin_airport, destination_airport))
    }

    fn prepare_flight(
        flights: &Arc<Mutex<Vec<LiveFlightData>>>,
        flight: &mut LiveFlightData,
        client: &Client,
    ) -> Result<(), Error> {
        flight.set_spd(0.0);
        flight.state = FlightState::Preparing;

        Self::update_flight_in_list(flights, flight);

        let timestamp = SystemTime::now()
            .duration_since(UNIX_EPOCH)
            .unwrap_or_else(|_| Duration::from_secs(0))
            .as_secs() as Long;

<<<<<<< HEAD
        Self::send_flight_update(flight, timestamp, client, flight.fuel, 0.0)?;
=======
        Self::send_flight_update(flight, timestamp, client, 100.0, 0.0)?;

>>>>>>> ed22f76c
        Ok(())
    }

    fn initialize_flight_parameters(
        flight: &LiveFlightData,
        dest_coords: (Double, Double),
    ) -> (Double, Double) {
        (
            FlightCalculations::calculate_distance(
                flight.lat(),
                flight.lon(),
                dest_coords.0,
                dest_coords.1,
            ),
            0.5,
        )
    }

    fn update_flight_position(
        flight: &mut LiveFlightData,
        dest_coords: (Double, Double),
        step_size: Double,
        progress: Double,
        dest_elevation: Double,
        rng: &mut rand::rngs::ThreadRng,
    ) {
        let (new_lat, new_lon) = FlightCalculations::calculate_next_position(
            flight.lat(),
            flight.lon(),
            dest_coords.0,
            dest_coords.1,
            step_size,
        );

        flight.pos = (new_lat, new_lon);
        flight.set_spd(FlightCalculations::calculate_current_speed(
            flight.avg_spd(),
            progress,
            rng,
        ));

        let base_altitude = FlightCalculations::calculate_cruise_altitude(
            flight.altitude_ft,
            dest_elevation,
            progress,
        );
        flight.altitude_ft = FlightCalculations::calculate_current_altitude(base_altitude, rng);
    }

    fn update_flight_in_list(flights: &Arc<Mutex<Vec<LiveFlightData>>>, flight: &LiveFlightData) {
        if let Ok(mut flight_list) = flights.lock() {
            if let Some(existing_flight) = flight_list
                .iter_mut()
                .find(|f| f.flight_id == flight.flight_id)
            {
                *existing_flight = flight.clone();
            }
        }
    }

    fn finish_flight(
        flights: &Arc<Mutex<Vec<LiveFlightData>>>,
        flight: &mut LiveFlightData,
        dest_coords: (Double, Double),
        dest_elevation: Double,
        client: &Client,
        elapsed: Double,
    ) -> Result<(), Error> {
        flight.state = FlightState::Finished;
        flight.pos = dest_coords;
        flight.set_spd(0.0);
        flight.altitude_ft = dest_elevation;

        Self::update_flight_in_list(flights, flight);

        let timestamp = SystemTime::now()
            .duration_since(UNIX_EPOCH)
            .unwrap_or_else(|_| Duration::from_secs(0))
            .as_secs() as Long;

        Self::send_flight_update(flight, timestamp, client, flight.fuel, elapsed)
    }
}

impl Default for FlightSimulator {
    fn default() -> Self {
        Self::new(4, Client::default()).unwrap() // solo es usado para tests
    }
}

#[cfg(test)]
mod tests {
    use super::*;

    #[test]
    fn test_flight_simulator() -> Result<(), Error> {
        let simulator = FlightSimulator::default();
<<<<<<< HEAD

        simulator.add_flight(123456, "SAEZ".to_string(), "LEMD".to_string())?;

        assert!(simulator.get_flight_data(123456).is_some());

        if let Some(data) = simulator.get_flight_data(123456) {
            assert_eq!(data.state, FlightState::Preparing);
        }
=======
        simulator.add_flight(123456, "SAEZ".to_string(), "LEMD".to_string(), 900.0)?;
        thread::sleep(Duration::from_secs(20));
>>>>>>> ed22f76c

        thread::sleep(Duration::from_secs(3));

        if let Some(data) = simulator.get_flight_data(123456) {
            assert_eq!(data.state, FlightState::InCourse);
        }

        thread::sleep(Duration::from_secs(FLIGHT_LIMIT_SECS));

        if let Some(data) = simulator.get_flight_data(123456) {
            assert_eq!(
                data.state,
                FlightState::Finished,
                "El estado del vuelo es {:?} cuando debería ser Finished",
                data.state
            );
        }

        Ok(())
    }

    #[test]
    fn test_concurrent_flights_simulation() -> Result<(), Error> {
        let simulator = FlightSimulator::new(8, Client::default())?;

        let flight_configs = vec![
            (123456, "SAEZ", "LEMD"),
            (234567, "SBGR", "KJFK"),
            (345678, "KLAX", "RJAA"),
            (456789, "LFPG", "SVMI"),
        ];

        for &(flight_id, origin, destination) in &flight_configs {
            simulator.add_flight(flight_id, origin.to_string(), destination.to_string())?;
        }

        let check_intervals = 5;
        let total_wait_time = FLIGHT_LIMIT_SECS + check_intervals;
        let check_interval_duration = total_wait_time / check_intervals;

        for _ in 0..check_intervals {
            thread::sleep(Duration::from_secs(check_interval_duration));

            for &(flight_id, _, _) in &flight_configs {
                let flight_data = simulator.get_flight_data(flight_id);
                assert!(flight_data.is_some(), "Vuelo {} no encontrado", flight_id);
            }
        }

        for &(flight_id, _, _) in &flight_configs {
            let flight_data = simulator.get_flight_data(flight_id);
            assert!(flight_data.is_some(), "Vuelo {} no encontrado", flight_id);

            if let Some(data) = flight_data {
                assert_eq!(
                    data.state,
                    FlightState::Finished,
                    "El vuelo {} no ha finalizado como se esperaba. Estado actual: {:?}",
                    flight_id,
                    data.state
                );
            }
        }

        let all_flights = simulator.get_all_flights();
        assert_eq!(
            all_flights.len(),
            flight_configs.len(),
            "No se registraron todos los vuelos"
        );

        Ok(())
    }
}<|MERGE_RESOLUTION|>--- conflicted
+++ resolved
@@ -305,12 +305,7 @@
             .unwrap_or_else(|_| Duration::from_secs(0))
             .as_secs() as Long;
 
-<<<<<<< HEAD
         Self::send_flight_update(flight, timestamp, client, flight.fuel, 0.0)?;
-=======
-        Self::send_flight_update(flight, timestamp, client, 100.0, 0.0)?;
-
->>>>>>> ed22f76c
         Ok(())
     }
 
@@ -408,7 +403,6 @@
     #[test]
     fn test_flight_simulator() -> Result<(), Error> {
         let simulator = FlightSimulator::default();
-<<<<<<< HEAD
 
         simulator.add_flight(123456, "SAEZ".to_string(), "LEMD".to_string())?;
 
@@ -417,10 +411,6 @@
         if let Some(data) = simulator.get_flight_data(123456) {
             assert_eq!(data.state, FlightState::Preparing);
         }
-=======
-        simulator.add_flight(123456, "SAEZ".to_string(), "LEMD".to_string(), 900.0)?;
-        thread::sleep(Duration::from_secs(20));
->>>>>>> ed22f76c
 
         thread::sleep(Duration::from_secs(3));
 

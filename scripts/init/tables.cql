--- conflicted
+++ resolved
@@ -1,13 +1,4 @@
 CREATE TABLE IF NOT EXISTS vuelos_entrantes (id int, dest text, llegada timestamp, pos_lat double, pos_lon double, estado text, PRIMARY KEY ((dest), id));
 CREATE TABLE IF NOT EXISTS vuelos_salientes (id int, orig text, salida timestamp, pos_lat double, pos_lon double, estado text, PRIMARY KEY ((orig), id));
-<<<<<<< HEAD
-INSERT INTO vuelos_entrantes (id, dest, llegada, pos_lat, pos_lon, estado) VALUES (1, 'EZE', 564, 5323523.0, 532532.0, 'En vuelo');
-INSERT INTO vuelos_entrantes (id, dest, llegada, pos_lat, pos_lon, estado) VALUES (2, 'ROS', 653, 4323523.0, 632532.0, 'En vuelo');
-INSERT INTO vuelos_entrantes (id, dest, llegada, pos_lat, pos_lon, estado) VALUES (3, 'URU', 432, 3213521.0, 732234.0, 'En vuelo');
-INSERT INTO vuelos_entrantes (id, dest, llegada, pos_lat, pos_lon, estado) VALUES (4, 'BRA', 123, 5433525.0, 465132.0, 'En vuelo');
-INSERT INTO vuelos_entrantes (id, dest, llegada, pos_lat, pos_lon, estado) VALUES (5, 'HAW', 456, 3228231.0, 787534.0, 'En vuelo');
-INSERT INTO vuelos_entrantes (id, dest, llegada, pos_lat, pos_lon, estado) VALUES (6, 'ORE', 678, 5482625.0, 434512.0, 'En vuelo');
-=======
 CREATE TABLE IF NOT EXISTS vuelos_entrantes_en_vivo (id int, dest text, llegada timestamp, pos_lat double, pos_lon double, estado text, velocidad double, altitud double, nivel_combustible double, PRIMARY KEY ((dest, id));
-CREATE TABLE IF NOT EXISTS vuelos_salientes_en_vivo (id int, orig text, salida timestamp, pos_lat double, pos_lon double, estado text, velocidad double, altitud double, nivel_combustible double, PRIMARY KEY ((orig, id));
->>>>>>> 0cb288e4
+CREATE TABLE IF NOT EXISTS vuelos_salientes_en_vivo (id int, orig text, salida timestamp, pos_lat double, pos_lon double, estado text, velocidad double, altitud double, nivel_combustible double, PRIMARY KEY ((orig, id));